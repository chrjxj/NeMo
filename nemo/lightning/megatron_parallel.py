# Copyright (c) 2024, NVIDIA CORPORATION.  All rights reserved.
#
# Licensed under the Apache License, Version 2.0 (the "License");
# you may not use this file except in compliance with the License.
# You may obtain a copy of the License at
#
#     http://www.apache.org/licenses/LICENSE-2.0
#
# Unless required by applicable law or agreed to in writing, software
# distributed under the License is distributed on an "AS IS" BASIS,
# WITHOUT WARRANTIES OR CONDITIONS OF ANY KIND, either express or implied.
# See the License for the specific language governing permissions and
# limitations under the License.

import abc
import collections.abc
import functools
import inspect
import queue
from collections import defaultdict
from contextlib import contextmanager, nullcontext
from dataclasses import dataclass
from typing import (
    TYPE_CHECKING,
    Any,
    Callable,
    Dict,
    Generic,
    Iterable,
    Iterator,
    List,
    Mapping,
    Optional,
    Protocol,
    Sequence,
    Tuple,
    TypeVar,
    Union,
    cast,
    runtime_checkable,
)

import torch
import torch.distributed
from megatron.core import parallel_state
from megatron.core.distributed import DistributedDataParallel as McoreDDP
from megatron.core.distributed import DistributedDataParallelConfig
<<<<<<< HEAD
from megatron.core.optimizer import OptimizerConfig
=======
from megatron.core.distributed.torch_fsdp2 import FullyShardedDataParallel as McoreFSDP
>>>>>>> e67de8dc
from megatron.core.transformer.transformer_config import TransformerConfig
from pytorch_lightning.utilities import move_data_to_device
from torch import Tensor, nn
from typing_extensions import override

DataT = TypeVar("DataT", Tensor, Dict[str, Tensor], Sequence[Tensor])
ModelT = TypeVar("ModelT", bound=nn.Module)
T = TypeVar('T')
STEP_OUTPUT = Optional[Union[Tensor, Mapping[str, Any]]]

if TYPE_CHECKING:
    import pytorch_lightning as pl


@runtime_checkable
class PrecisionPluginProtocol(Protocol[DataT]):
    def convert_input(self, data: DataT) -> DataT: ...

    def convert_output(self, output: torch.Tensor) -> torch.Tensor: ...


def default_data_step(dataloader_iter: Iterator[DataT]) -> DataT:
    """
    Moves the data to a device.

    In this case we unpack the dataloader iterator. There may be a wrapper on the dataloader
    iter from here: https://github.com/NVIDIA/NeMo/blob/main/nemo/lightning/fabric/strategies.py#L441.

    This will not subset the data for your with context parallel so please override this function if you
    want to use context parallel.

    Examples:
        If the dataloader_iter returns: [Tuple[<tensor>, <int>, <int>]] -> move to device
        If the dataloader_iter returns: [<tensor>, <tensor>] -> move to device

    Returns:
        DataT: The data moved to the device.
    """
    if parallel_state.get_context_parallel_world_size() > 1:
        raise ValueError(
            "Default data step is being used in a context parallel environment."
            "Please define your own data step that appropriately slices the data for context parallel."
        )

    batch = next(dataloader_iter)

    # If its wrapped in a tuple, unpack it.
    if isinstance(batch, tuple) and len(batch) == 3:
        batch = batch[0]

    return move_data_to_device(batch, torch.cuda.current_device())


def default_forward_step(model: nn.Module, batch, *args, **kwargs) -> torch.Tensor:
    return model(batch, *args, **kwargs)


def extract_ddp_funcs(ddp_config, pipeline):
    no_sync_func, grad_sync_func = None, None

    if getattr(ddp_config, "overlap_grad_reduce", False):
        no_sync_func = [model_chunk.no_sync for model_chunk in pipeline]
        no_sync_func = no_sync_func[0] if len(pipeline) == 1 else no_sync_func
        if getattr(ddp_config, "align_grad_reduce", False):
            grad_sync_func = [model_chunk.start_grad_sync for model_chunk in pipeline]
            grad_sync_func = grad_sync_func[0] if len(pipeline) == 1 else grad_sync_func

    return no_sync_func, grad_sync_func


class MegatronParallel(nn.ModuleList, Generic[ModelT]):
    """Implements distributed model parallelism that is based on Megatron-LM.

    This supports various forms of parallelism:
    - tensor-parallelism
    - pipeline-parallelism
    - virtual pipeline parallelism
    - expert parallelism
    - sequence parallelism

    Attributes
    ----------
        pipeline (Union[nn.Module, Iterable[nn.Module]]): The sequence of modules that
            constitute the pipeline.
        precision_plugin (Optional[PrecisionPluginProtocol]): An optional plugin for
            managing precision-specific operations.
        callbacks (CallbackConnector): A connector for managing and invoking callbacks.
        data_step (Callable[[Iterator[DataT]], DataT]): A function that takes an iterator
            over the data and returns the next batch.
        forward_step (Callable[[nn.Module, DataT], Tensor]): A function that defines the
            forward pass of a model.
        loss_reduction (Optional[Callable[[nn.Module], MegatronLossReduction]]): An optional
            function that defines how the loss is reduced.
        vp_size (Optional[int]): Virtual pipeline parallel size.
        ddp_config (Optional[DistributedDataParallelConfig]): An instance of Megatron core's
            DistributedDataParallelConfig which controls the Megatron DDP configuration.
        fsdp (bool): Whether model should run Torch FSDP2 instead of DDP.
        cpu (bool): Whether model should reside on CPU.
        convert_module_fn (Optional[Callable[[ModelT], nn.Module]]): An optional function to
            apply to the model parameters after initialization.

    Examples
    --------
        >>> from torch import nn
        >>> from megatron_ext.megatron_parallel import MegatronParallel
        >>> model = nn.Sequential(nn.Linear(10, 10), nn.ReLU(), nn.Linear(10, 5))
        >>> megatron_model = MegatronParallel(model)
        >>> print(megatron_model)
        MegatronParallel(
          (0): Linear(in_features=10, out_features=10, bias=True)
          (1): ReLU()
          (2): Linear(in_features=10, out_features=5, bias=True)
        )

    References
    ----------
        Shoeybi, M., Patwary, M., Puri, R., LeGresley, P., Casper, J., & Catanzaro, B. (2019).
        Efficient Large-Scale Language Model Training on GPU Clusters Using Megatron-LM.
        arXiv preprint arXiv:1909.08053.
    """

    def __init__(
        self,
        pipeline: Union[ModelT, Iterable[ModelT]],
        precision_plugin: Optional[PrecisionPluginProtocol] = None,
        callbacks: Optional["CallbackConnector"] = None,
        data_step: Optional[Callable[[Iterator[DataT]], DataT]] = None,
        forward_step: Optional[Callable[[ModelT, DataT], Tensor]] = None,
        loss_reduction: Optional[Callable[[ModelT], "MegatronLossReduction"]] = None,
        vp_size: Optional[int] = None,
        ddp_config: Optional[DistributedDataParallelConfig] = None,
        fsdp: bool = False,
        cpu: bool = False,
        convert_module_fn: Optional[Callable[[ModelT], nn.Module]] = None,
    ) -> None:
        from megatron.core import parallel_state
        from megatron.core.tensor_parallel import set_defaults_if_not_set_tensor_model_parallel_attributes

        _pipeline: List[nn.Module]
        if isinstance(pipeline, nn.ModuleList):
            _pipeline = list(pipeline)
        elif isinstance(pipeline, nn.Module):
            _pipeline = [pipeline]
        else:
            _pipeline = pipeline

        if vp_size is not None:
            if len(_pipeline) == 1 and parallel_state.get_pipeline_model_parallel_world_size() > 1:
                from nemo.lightning import io

                parallel_state.set_virtual_pipeline_model_parallel_world_size(vp_size)
                for i in range(1, vp_size):
                    parallel_state.set_virtual_pipeline_model_parallel_rank(i)
                    _model = io.reinit(_pipeline[0])
                    if hasattr(_model, "configure_model"):
                        _model.configure_model()
                    _pipeline.append(_model)

        super().__init__(_pipeline)
        self.precision_plugin = precision_plugin
        self._cpu = cpu
        self.callbacks = callbacks or CallbackConnector()
        self.data_step = data_step or default_data_step
        self.forward_step = forward_step or default_forward_step
        self.loss_reduction: MegatronLossReduction = loss_reduction
        self.ddp_config = ddp_config
        self.fsdp = fsdp
        self.convert_module_fn = convert_module_fn

    def forward(
        self,
        data: Union[DataT, Iterator[DataT], List[Iterator[DataT]]],
        forward_only: bool = True,
        data_step: Optional[Callable[[Iterator[DataT]], DataT]] = None,
        forward_step: Optional[Callable[[ModelT, DataT], Tensor]] = None,
        loss_reduction: Optional["MegatronLossReduction[DataT, Any]"] = None,
        seq_length: Optional[int] = None,
        micro_batch_size: Optional[int] = None,
        num_microbatches: Optional[int] = None,
        step_i: Optional[int] = None,
        wrap_forward_step: bool = True,
    ) -> torch.Tensor:
        """The method performs the forward pass of the model.

        This method is responsible for executing the forward pass of the model. If `forward_only` is set to False,

        During the execution, it invokes various callbacks at different stages of the operation.
        For more info about that see [CallbackConnector].

        Args:
            data (Union[DataT, Iterator[DataT], List[Iterator[DataT]]]): The input data for the model.
            forward_only (bool, optional): If True, only perform the forward pass. Defaults to True.
            data_step (Optional[Callable[[Iterator[DataT]], DataT]], optional): Function to process the data. Defaults to None.
            forward_step (Optional[Callable[[nn.Module, DataT], Tensor]], optional): Function to perform the forward pass. Defaults to None.
            loss_reduction (Optional[MegatronLossReduction[DataT, Any]], optional): Function to reduce the loss. Defaults to None.
            seq_length (Optional[int], optional): Sequence length for the model. Defaults to None.
            micro_batch_size (Optional[int], optional): Size of the micro batch. Defaults to None.
            num_microbatches (Optional[int], optional): Number of microbatches. Defaults to None.
            wrap_forward_step (bool, optional): If True, wrap the forward step function. Defaults to True.

        Returns
        -------
            torch.Tensor: The output tensor from the forward pass.
        """
        _forward_step = forward_step or self.forward_step
        _loss_reduction = loss_reduction or self.loss_reduction
        _forward_context = {}

        if wrap_forward_step:
            _data_step = data_step or self.data_step
            forward_step_func = self.wrapped_forward_step(
                forward_step=_forward_step,
                data_step=_data_step,
                loss_reduction=_loss_reduction,
                context=_forward_context,
            )
        else:
            forward_step_func = _forward_step

        step = MegatronStep.infer(
            self,
            data,
            forward_step_func,
            forward_only=forward_only,
            micro_batch_size=micro_batch_size,
            num_microbatches=num_microbatches,
            seq_length=seq_length,
            step_i=step_i,
        )
        _forward_context["step"] = step
        step = self.callbacks.transform_event("on_megatron_step_start", step)

        self.callbacks.event("on_megatron_microbatches_start", step=step)
        microbatch_outputs = step()
        self.callbacks.event("on_megatron_microbatches_end", step=step, microbatch_outputs=microbatch_outputs)

        if microbatch_outputs:
            self.callbacks.event(
                "on_megatron_reduce_microbatches_start", step=step, microbatch_outputs=microbatch_outputs
            )

            if isinstance(_loss_reduction, _ModuleStepFunction):
                _loss_reduction = _loss_reduction(self[0])

            reduced = _loss_reduction.reduce(microbatch_outputs)
            self.callbacks.event(
                "on_megatron_reduce_microbatches_end",
                step=step,
                loss_reduction=_loss_reduction,
                microbatch_outputs=microbatch_outputs,
                reduced=reduced,
            )
        else:
            # we're not on the last pipeline stage so no losses
            reduced = torch.tensor(0.0, device=torch.cuda.current_device())

        self.callbacks.event("on_megatron_step_end", step=step, microbatch_outputs=microbatch_outputs, reduced=reduced)

        return reduced

    def training_step(
        self,
        data: DataT,
        data_step: Optional[Callable[[Iterator[DataT]], DataT]] = None,
        forward_step: Optional[Callable[[ModelT, DataT], Tensor]] = None,
        loss_reduction: Optional["MegatronLossReduction[DataT, Any]"] = None,
        seq_length: Optional[int] = None,
        micro_batch_size: Optional[int] = None,
        num_microbatches: Optional[int] = None,
        **kwargs,
    ) -> STEP_OUTPUT:
        return self._step(
            "training",
            data,
            data_step=data_step,
            forward_step=forward_step,
            loss_reduction=loss_reduction,
            seq_length=seq_length,
            micro_batch_size=micro_batch_size,
            num_microbatches=num_microbatches,
            forward_only=False,
            **kwargs,
        )

    def validation_step(
        self,
        data: DataT,
        data_step: Optional[Callable[[Iterator[DataT]], DataT]] = None,
        forward_step: Optional[Callable[[ModelT, DataT], Tensor]] = None,
        loss_reduction: Optional["MegatronLossReduction[DataT, Any]"] = None,
        seq_length: Optional[int] = None,
        micro_batch_size: Optional[int] = None,
        num_microbatches: Optional[int] = None,
        step_i: Optional[int] = None,
        **kwargs,
    ) -> STEP_OUTPUT:
        return self._step(
            "validation",
            data,
            data_step=data_step,
            forward_step=forward_step,
            loss_reduction=loss_reduction,
            seq_length=seq_length,
            micro_batch_size=micro_batch_size,
            num_microbatches=num_microbatches,
            step_i=step_i,
            forward_only=True,
            **kwargs,
        )

    def test_step(
        self,
        data: DataT,
        data_step: Optional[Callable[[Iterator[DataT]], DataT]] = None,
        forward_step: Optional[Callable[[ModelT, DataT], Tensor]] = None,
        loss_reduction: Optional["MegatronLossReduction[DataT, Any]"] = None,
        seq_length: Optional[int] = None,
        micro_batch_size: Optional[int] = None,
        num_microbatches: Optional[int] = None,
        step_i: Optional[int] = None,
        **kwargs,
    ) -> STEP_OUTPUT:
        return self._step(
            "test",
            data,
            data_step=data_step,
            forward_step=forward_step,
            loss_reduction=loss_reduction,
            seq_length=seq_length,
            micro_batch_size=micro_batch_size,
            num_microbatches=num_microbatches,
            step_i=step_i,
            forward_only=True,
            **kwargs,
        )

    def predict_step(
        self,
        data: DataT,
        data_step: Optional[Callable[[Iterator[DataT]], DataT]] = None,
        forward_step: Optional[Callable[[ModelT, DataT], Tensor]] = None,
        loss_reduction: Optional["MegatronLossReduction[DataT, Any]"] = None,
        seq_length: Optional[int] = None,
        micro_batch_size: Optional[int] = None,
        num_microbatches: Optional[int] = None,
        step_i: Optional[int] = None,
        **kwargs,
    ) -> STEP_OUTPUT:
        return self._step(
            "predict",
            data,
            data_step=data_step,
            forward_step=forward_step,
            loss_reduction=loss_reduction,
            seq_length=seq_length,
            micro_batch_size=micro_batch_size,
            num_microbatches=num_microbatches,
            step_i=step_i,
            forward_only=True,
            **kwargs,
        )

    def _step(
        self,
        step_type: str,
        data: DataT,
        data_step: Optional[Callable[[Iterator[DataT]], DataT]] = None,
        forward_step: Optional[Callable[[ModelT, DataT], Tensor]] = None,
        loss_reduction: Optional["MegatronLossReduction[DataT, Any]"] = None,
        seq_length: Optional[int] = None,
        micro_batch_size: Optional[int] = None,
        num_microbatches: Optional[int] = None,
        forward_only: bool = True,
        step_i: Optional[int] = None,
        **kwargs,
    ) -> STEP_OUTPUT:
        if not hasattr(self.module, f"{step_type}_step"):
            raise AttributeError(f"self.module must have a `{step_type}_step` method")

        _data_step = data_step or _ModuleStepFunction.from_data_step(self.module, step_type)
        _forward_step = forward_step or _ModuleStepFunction.from_forward_step(self.module, step_type)
        _loss_reduction = loss_reduction or _ModuleStepFunction.from_loss_reduction(self.module, step_type)

        return self.forward(
            data=data,
            data_step=_data_step,
            forward_step=_forward_step,
            loss_reduction=_loss_reduction,
            seq_length=seq_length,
            micro_batch_size=micro_batch_size,
            num_microbatches=num_microbatches,
            forward_only=forward_only,
            step_i=step_i,
            **kwargs,
        )

    def wrapped_forward_step(
        self, forward_step, loss_reduction, data_step, context
    ) -> Callable[[nn.Module, DataT], Tuple[torch.Tensor, "MegatronCallbackProtocol"]]:
        """The method wraps the forward step function and returns a callable.

        The output is a forward_step function in the form of:
        https://github.com/NVIDIA/Megatron-LM/blob/main/pretrain_gpt.py#L129

        Args:
            forward_step (Callable): The forward step function to be wrapped.
            loss_reduction (Callable): The loss reduction function.
            context (Dict): The context dictionary.
            data_step (Callable): The data step function.

        Returns
        -------
            Callable: The wrapped forward step function.
        """
        from megatron.core import parallel_state

        @functools.wraps(forward_step)
        def wrapped_forward_step_func(dataloader_iter, model):
            if isinstance(data_step, _ModuleStepFunction):
                _data_step = data_step(model)
            else:
                _data_step = data_step

            batch = _data_step(dataloader_iter)
            step = context["step"]

            if isinstance(loss_reduction, _ModuleStepFunction):
                forward_callback = loss_reduction(model)
            else:
                forward_callback = loss_reduction

            if isinstance(forward_step, _ModuleStepFunction):
                _forward_step = forward_step(model)
            else:
                _forward_step = forward_step

            self.callbacks.event(
                "on_megatron_microbatch_start",
                step=step,
                batch=batch,
                forward_callback=forward_callback,
            )

            if self.precision_plugin and parallel_state.is_pipeline_first_stage():
                batch = self.precision_plugin.convert_input(batch)

            output_tensor = _forward_step(model, batch)

            # callback
            self._setup_module(
                forward_callback,
                batch=batch,
                model=self,
                forward_module=model,
                tensor=output_tensor,
            )

            if self.precision_plugin and parallel_state.is_pipeline_last_stage():
                output_tensor = self.precision_plugin.convert_output(output_tensor)

            self.callbacks.event(
                "on_megatron_microbatch_end",
                step=step,
                batch=batch,
                output=output_tensor,
                forward_callback=forward_callback,
            )

            return output_tensor, forward_callback

        return wrapped_forward_step_func

    def init_model_parallel(self):
        from megatron.core import parallel_state
        from megatron.core.tensor_parallel.layers import set_defaults_if_not_set_tensor_model_parallel_attributes

        for model_module in self:
            if not self._cpu:
                model_module.cuda(torch.cuda.current_device())

            for param in model_module.parameters():
                set_defaults_if_not_set_tensor_model_parallel_attributes(param)

            if hasattr(model_module, "configure_model"):
                if not hasattr(model_module, "set_input_tensor"):
                    if hasattr(model_module.module, "set_input_tensor"):
                        model_module.set_input_tensor = model_module.module.set_input_tensor
                    else:
                        # TODO: What to do here?
                        pass

            # Print number of parameters.
            if parallel_state.model_parallel_is_initialized() and parallel_state.get_data_parallel_rank() == 0:
                from nemo.utils import logging

                num_params = _calc_number_of_params(list(self))
                num_trainable_params = _calc_number_of_trainable_params(list(self))

                msg = (
                    f" > number of parameters on (tensor, pipeline) model parallel rank "
                    f"({parallel_state.get_tensor_model_parallel_rank()}, {parallel_state.get_pipeline_model_parallel_rank()}): "
                    f"{num_params}"
                )
                logging.info(msg)

                if num_params != num_trainable_params:
                    logging.info(
                        f" > number of trainable parameters: {num_trainable_params} ({num_trainable_params / num_params:.2%} of total)"
                    )

        if self.convert_module_fn:
            self.apply_convert_module_fn()

        self.init_ddp()

    def apply_convert_module_fn(self):
        for i in range(len(self)):
            self[i] = self.convert_module_fn(self[i])

    def init_ddp(self):
        if not isinstance(self.ddp_config, DistributedDataParallelConfig):
            return

        from megatron.core import parallel_state

        if self.fsdp:
            DP = FSDP
        else:
            DP = DDP

        for model_chunk_idx, model_chunk in enumerate(self):
            module = model_chunk.module

<<<<<<< HEAD
            # Mcore DistributedDataParallel has to be called with grad. Normally this call is redundant, but for
            # PEFT with num_sanity_val_steps > 0 this is necessary.
            init_ddp_context = nullcontext if all(x.requires_grad for x in module.parameters()) else torch.enable_grad

            # Turn off bucketing for model_chunk 2 onwards, since communication for these
            # model chunks is overlapped with compute anyway, or if using VP and overlapping
            # data parallel param gather with optimizer
            overlap_param_gather_with_optimizer_step = False
            if hasattr(self, "optim") and isinstance(self.optim.config, OptimizerConfig):
                overlap_param_gather_with_optimizer_step = self.optim.config.overlap_param_gather_with_optimizer_step
            disable_bucketing = (model_chunk_idx > 0) or overlap_param_gather_with_optimizer_step

            with init_ddp_context():
                ddp = DDP(
                    module.config,
                    self.ddp_config,
                    module,
                    data_parallel_group=parallel_state.get_data_parallel_group(with_context_parallel=True),
                    expert_data_parallel_group=parallel_state.get_data_modulo_expert_parallel_group(),
                    disable_bucketing=disable_bucketing,
                )

=======
            ddp = DP(
                module.config,
                self.ddp_config,
                module,
                data_parallel_group=parallel_state.get_data_parallel_group(with_context_parallel=True),
                expert_data_parallel_group=parallel_state.get_data_modulo_expert_parallel_group(),
                # Turn off bucketing for model_chunk 2 onwards, since communication for these
                # model chunks is overlapped with compute anyway.
                disable_bucketing=(model_chunk_idx > 0),
            )
>>>>>>> e67de8dc
            model_chunk.module = ddp
            model_chunk.buffers = ddp.buffers  # We need to do this explicitly since this is a attr pytorch uses
            model_chunk.__class__.__getattr__ = getattr_proxy  # type: ignore

        # param_sync_func is set in nemo.lightning.pytorch.optim.megatron
        no_sync_func, grad_sync_func = extract_ddp_funcs(self.ddp_config, self)
        for module in self:
            module.config.no_sync_func = no_sync_func
            module.config.grad_sync_func = grad_sync_func

    def _setup_module(self, function, **kwargs) -> None:
        if hasattr(function, "setup"):
            setup_args = inspect.getfullargspec(function.setup).args
            setup_kwargs = {k: v for k, v in kwargs.items() if k in setup_args}
            function.setup(**setup_kwargs)

    def _call_module(self, function, *args, **kwargs) -> torch.Tensor:
        self._setup_module(function, **kwargs)

        call_args = inspect.getfullargspec(function).args
        call_kwargs = {k: v for k, v in kwargs.items() if k in call_args}
        output_tensor = function(*args, **call_kwargs)

        return output_tensor

    def sharded_state_dict(self, prefix: str = "") -> Dict[str, Any]:
        from megatron.core import parallel_state

        """
        Creates the sharded state dict which is used by dist_checkpoint to save the sharded tensors to disk.
        When given the sharded_stated_dict, dist_checkpoint.load will load the tensors corresponding to
        self.state_dict().
        The sharded tensor mapping is defined in the GPTModel class from mcore.
        """
        sharded_state_dict = {}
        for index, module in enumerate(self):
            if parallel_state.get_virtual_pipeline_model_parallel_world_size() is not None:
                # virtual pipline rank must be set so that GPTModel returns the correct sharded state dict
                parallel_state.set_virtual_pipeline_model_parallel_rank(index)
                module_sharded_state_dict = self._module_sharded_state_dict(module)
                sharded_state_dict[f"model_{index}"] = module_sharded_state_dict
            else:
                module_sharded_state_dict = self._module_sharded_state_dict(module)
                sharded_state_dict.update(module_sharded_state_dict)

        # reset vp rank
        if parallel_state.get_virtual_pipeline_model_parallel_world_size() is not None:
            parallel_state.set_virtual_pipeline_model_parallel_rank(0)

        return sharded_state_dict

    def _module_sharded_state_dict(self, module, *args, **kwargs) -> Dict[str, Any]:
        if hasattr(module, "sharded_state_dict"):
            return module.sharded_state_dict(*args, **kwargs)
        elif hasattr(module, "configure_model"):
            prefix = "".join([kwargs.pop("prefix", ""), "module."])
            return self._module_sharded_state_dict(module.module, *args, prefix=prefix, **kwargs)

        raise ValueError("Could not find sharded state dict")

    @property
    def pipeline(self) -> Union[ModelT, List[ModelT]]:
        if len(self) == 1:
            return self[0]
        else:
            return list(self)

    @property
    def module(self) -> ModelT:
        return self[0]

    @override
    def __getattr__(self, item: Any) -> Any:
        try:
            # First, try to get the attribute from the superclass (nn.ModuleList)
            return super().__getattr__(item)
        except AttributeError:
            # If not found in superclass, check if we have any modules
            if len(self) == 0:
                raise AttributeError(
                    f"'{self.__class__.__name__}' object has no attribute '{item}' and contains no modules"
                )

            # Try to get it from the first module
            try:
                return getattr(self._modules[self._get_abs_string_index(0)], item)
            except AttributeError:
                raise AttributeError(f"'{self.__class__.__name__}' object has no attribute '{item}'")


class _ModuleStepFunction:
    """
    This class acts as a bridge between Megatron core's lower-level functional API and PTL's object-oriented API,
        making it possible to use PTL-compatible functions in Megatron core.
    """

    def __init__(self, name: str, is_property: bool = False, includes_self: bool = False):
        self.name = name
        self.is_property = is_property
        self.includes_self = includes_self

    @classmethod
    def from_data_step(cls, module: "pl.LightningModule", step_type: str) -> Optional["_ModuleStepFunction"]:
        for fn_name in [f"{step_type}_data_step", "data_step"]:
            if hasattr(module, fn_name):
                return _ModuleStepFunction(fn_name)

        return None

    @classmethod
    def from_forward_step(cls, module: "pl.LightningModule", step_type: str) -> Optional["_ModuleStepFunction"]:
        from megatron.core import parallel_state

        if parallel_state.is_pipeline_last_stage():
            if not hasattr(module, f"{step_type}_step"):
                raise ValueError(f"LightningModule does not have {step_type}_step method")

            return _ModuleStepFunction(f"{step_type}_step", includes_self=True)

        for fn_name in [f"{step_type}_forward_step", "forward_step"]:
            if hasattr(module, fn_name):
                return _ModuleStepFunction(fn_name, includes_self=True)

        return None

    @classmethod
    def from_loss_reduction(cls, module: "pl.LightningModule", step_type: str) -> Optional["_ModuleStepFunction"]:
        for fn_name in [f"{step_type}_loss_reduction", "loss_reduction"]:
            if hasattr(module, fn_name):
                return _ModuleStepFunction(fn_name, is_property=True)

        return None

    def __call__(self, module: nn.Module):

        attr = getattr(module, self.name)

        if self.is_property:
            if isinstance(getattr(type(module), self.name), property):
                return attr
            else:
                return attr()

        if self.includes_self:

            def wrapped(self, *args):
                return attr(*args)

            return wrapped

        return attr


def getattr_proxy(self, item: Any) -> Any:
    try:
        return super(self.__class__, self).__getattr__(item)
    except AttributeError as e:
        if item == 'module':  ## this is a hacky WAR and may cause misleading error messages
            raise e
        try:
            return getattr(self.module, item)
        except AttributeError:
            raise AttributeError(f"'{self.__class__.__name__}' object has no attribute '{item}'")


class DDP(McoreDDP):
    def __init__(
        self,
        config: TransformerConfig,
        ddp_config: DistributedDataParallelConfig,
        module: torch.nn.Module,
        disable_bucketing: bool = False,
        **kwargs,
    ):
        init_parameters = inspect.signature(McoreDDP.__init__).parameters
        # Updates to the McoreDDP class have removed some parameters, so we need to
        #  filter out any kwargs that are not part of the updated signature, if a new
        #  version of mcore is being used.
        filtered_kwargs = {k: v for k, v in kwargs.items() if k in init_parameters}
        super().__init__(
            config=config,
            ddp_config=ddp_config,
            module=module,
            disable_bucketing=disable_bucketing,
            **filtered_kwargs,
        )

    def state_dict(self, prefix='', keep_vars=False, **kwargs):
        self.module.state_dict(prefix=prefix, keep_vars=keep_vars, **kwargs)

    def __getattr__(self, item: Any) -> Any:
        return getattr_proxy(self, item)


class FSDP(McoreFSDP):
    def __init__(
        self,
        config: TransformerConfig,
        ddp_config: DistributedDataParallelConfig,
        module: torch.nn.Module,
        disable_bucketing: bool = False,
        **kwargs,
    ):
        init_parameters = inspect.signature(McoreDDP.__init__).parameters
        # Updates to the McoreDDP class have removed some parameters, so we need to
        #  filter out any kwargs that are not part of the updated signature, if a new
        #  version of mcore is being used.
        filtered_kwargs = {k: v for k, v in kwargs.items() if k in init_parameters}
        super().__init__(
            config=config,
            ddp_config=ddp_config,
            module=module,
            disable_bucketing=disable_bucketing,
            **filtered_kwargs,
        )

    def state_dict(self, prefix='', keep_vars=False, **kwargs):
        self.module.state_dict(prefix=prefix, keep_vars=keep_vars, **kwargs)

    def __getattr__(self, item: Any) -> Any:
        return getattr_proxy(self, item)


class CallbackConnector:
    """
    A connector for managing and invoking callbacks.

    The CallbackConnector class in the MegatronParallel module
    is used to manage and invoke callbacks during the execution of the model.
    Callbacks are functions that are called at specific stages of the model
    execution, allowing you to hook into the model's operation for logging, debugging, or other purposes.

    The CallbackMethods class defines the names of the callback methods that can be used.

    These methods are:
    - `on_megatron_step_start`
    - `on_megatron_microbatch_start`
    - `on_megatron_microbatch_callback`
    - `on_megatron_microbatch_end`
    - `on_megatron_reduce_microbatches_start`
    - `on_megatron_reduce_microbatches_end`
    - `on_megatron_log_step_end`
    - `on_megatron_step_end`

    Each of these methods corresponds to a specific stage in the model's operation.
    You can define these methods in your callback functions to perform specific actions at these stages.
    There is no need for the class to be a subclass of a specific parent class. As long as the class contains the methods outlined above,
    it can be used as a callback.
    """

    def __init__(self, callbacks=None) -> None:
        self.callbacks = defaultdict(list)
        if callbacks:
            self.add(*callbacks)

    def add(self, *callbacks) -> "CallbackConnector":
        """
        Adds callback functions to the connector.

        Parameters
        ----------
        *callbacks : CallbackT
            One or more callback functions to add.

        Returns
        -------
        CallbackConnector
            The CallbackConnector instance to allow method chaining.
        """
        _pl_callback = None
        try:
            import pytorch_lightning as pl

            _pl_callback = pl.Callback
        except ImportError:
            pass

        megatron_methods = {m for m in dir(CallbackMethods) if m.startswith("on") and not hasattr(_pl_callback, m)}

        for callback in callbacks:
            if isinstance(callback, CallbackConnector):
                # Handle CallbackConnector instance: merge its callbacks
                for event_name, event_callbacks in callback.callbacks.items():
                    self.callbacks[event_name].extend(event_callbacks)
            else:
                for method in megatron_methods:
                    if hasattr(callback, method) and callable(getattr(callback, method)):
                        self.callbacks[method].append(callback)

        return self

    def event(self, name: str, *args, **kwargs) -> None:
        """
        Triggers an event and calls all associated callbacks.

        Parameters
        ----------
        name : str
            The name of the event to trigger.
        *args : Any
            Positional arguments to pass to the callbacks.
        **kwargs : Any
            Keyword arguments to pass to the callbacks.
        """
        for callback in self.callbacks.get(name, []):
            callback_method = getattr(callback, name, None)
            if callable(callback_method):
                # Inspect the callback method to determine accepted arguments
                sig = inspect.signature(callback_method)
                params = sig.parameters.values()

                # Check for *args and **kwargs in the callback method
                accepts_var_args = any(p.kind == p.VAR_POSITIONAL for p in params)
                accepts_var_kwargs = any(p.kind == p.VAR_KEYWORD for p in params)

                if accepts_var_args and accepts_var_kwargs:
                    # If both *args and **kwargs are accepted, pass them directly
                    callback_method(*args, **kwargs)
                elif accepts_var_args:
                    # If only *args is accepted, filter kwargs
                    filtered_kwargs = {k: v for k, v in kwargs.items() if k in sig.parameters}
                    callback_method(*args, **filtered_kwargs)
                elif accepts_var_kwargs:
                    # If only **kwargs is accepted, filter args
                    filtered_args = [
                        arg
                        for arg, param in zip(args, params)
                        if param.kind in (param.POSITIONAL_ONLY, param.POSITIONAL_OR_KEYWORD)
                    ]
                    callback_method(*filtered_args, **kwargs)
                else:
                    # If neither is accepted, filter both args and kwargs
                    filtered_args = [
                        arg
                        for arg, param in zip(args, params)
                        if param.kind in (param.POSITIONAL_ONLY, param.POSITIONAL_OR_KEYWORD)
                    ]
                    filtered_kwargs = {k: v for k, v in kwargs.items() if k in sig.parameters}
                    callback_method(*filtered_args, **filtered_kwargs)

    def transform_event(self, name: str, obj: T, **kwargs) -> T:
        """
        Triggers an event that allows callbacks to transform and return an object.

        This method applies a series of potential transformations to the input object
        by calling registered callbacks. Each callback has the opportunity to modify
        and return a new version of the object.

        Parameters
        ----------
        name : str
            The name of the event to trigger.
        obj : T
            The object to be potentially transformed by callbacks.
        **kwargs : Any
            Additional keyword arguments to pass to the callbacks.

        Returns
        -------
        T
            The potentially transformed object.
        """
        for callback in self.callbacks.get(name, []):
            callback_method = getattr(callback, name, None)
            if callable(callback_method):
                result = callback_method(obj, **kwargs)

                # Update obj if the callback returned a value of the same type
                if result is not None and isinstance(result, type(obj)):
                    obj = result

        return obj

    def __add__(self, other) -> "CallbackConnector":
        """
        Adds another CallbackConnector's callbacks to this one.

        Parameters
        ----------
        other : CallbackConnector
            Another CallbackConnector instance to add.

        Returns
        -------
        CallbackConnector
            A new CallbackConnector instance with combined callbacks.

        Raises
        ------
        ValueError
            If `other` is not an instance of CallbackConnector.
        """
        if not isinstance(other, CallbackConnector):
            raise ValueError("Can only add CallbackConnector instances")
        new_connector = CallbackConnector()
        new_connector.callbacks = defaultdict(list, {**self.callbacks, **other.callbacks})
        return new_connector

    def __iadd__(self, other) -> "CallbackConnector":
        """
        In-place addition of another CallbackConnector's callbacks.

        Parameters
        ----------
        other : CallbackConnector
            Another CallbackConnector instance to add.

        Returns
        -------
        CallbackConnector
            The same CallbackConnector instance with combined callbacks.

        Raises
        ------
        ValueError
            If `other` is not an instance of CallbackConnector.
        """
        if not isinstance(other, CallbackConnector):
            raise ValueError("Can only add CallbackConnector instances")
        for event_name, event_callbacks in other.callbacks.items():
            self.callbacks[event_name].extend(event_callbacks)
        return self

    def __contains__(self, callback_object) -> bool:
        """
        Check if the given callback object is registered in the CallbackConnector.
        If the object has none of the methods of CallbackMethods, it returns True.
        If it has at least one of the methods, it checks if it's inside the CallbackConnector object.

        Args:
            callback_object: The object to check for callback methods.

        Returns
        -------
            bool: True if the callback object is registered, False otherwise.
        """
        # Get all method names from CallbackMethods class
        callback_methods = [
            func
            for func in dir(CallbackMethods)
            if callable(getattr(CallbackMethods, func)) and not func.startswith("__")
        ]

        # Check if the object has any method that's in CallbackMethods
        has_any_callback_method = any(hasattr(callback_object, method) for method in callback_methods)

        # If the object has none of the methods, it's not a callback
        if not has_any_callback_method:
            return True

        # If it has at least one of the methods, check if it's registered in the CallbackConnector
        for event_callbacks in self.callbacks.values():
            if callback_object in event_callbacks:
                return True

        return False


@dataclass
class MegatronStep(Generic[ModelT, DataT]):
    """
    Represents a single step in the Megatron model's training or inference process.

    This class encapsulates all the necessary information and logic for executing
    a single step (forward pass, and optionally backward pass) in the Megatron model.
    It handles data preparation, model execution, and provides utilities for inferring
    batch sizes and sequence lengths.

    Attributes:
        pipeline (MegatronParallel[ModelT]): The Megatron parallel model pipeline.
        data (Union[DataT, Iterator[DataT], List[Iterator[DataT]]]): Input data for the step.
        forward_step_func (Callable): Function to perform the forward step.
        forward_only (bool): If True, only perform forward pass (no backward pass).
        micro_batch_size (Optional[int]): Size of each micro-batch.
        seq_length (Optional[int]): Sequence length for the current step.
        num_microbatches (Optional[int]): Number of micro-batches in this step.

    Type Parameters:
        ModelT: The type of the model being used.
        DataT: The type of the input data.
    """

    pipeline: MegatronParallel[ModelT]
    data: Union[DataT, Iterator[DataT], List[Iterator[DataT]]]
    forward_step_func: Callable
    forward_only: bool
    micro_batch_size: Optional[int] = None
    seq_length: Optional[int] = None
    num_microbatches: Optional[int] = None
    step_i: Optional[int] = None

    @classmethod
    def infer(
        cls,
        pipeline: MegatronParallel[ModelT],
        data: DataT,
        forward_step_func: Callable,
        forward_only: bool,
        micro_batch_size: Optional[int] = None,
        seq_length: Optional[int] = None,
        num_microbatches: Optional[int] = None,
        step_i: Optional[int] = None,
    ) -> "MegatronStep[ModelT, DataT]":
        """
        Creates a MegatronStep instance, inferring missing parameters if possible.

        This method attempts to infer the micro_batch_size, seq_length, and num_microbatches
        from the provided data if they are not explicitly specified.

        Args:
            pipeline (MegatronParallel[ModelT]): The Megatron parallel model pipeline.
            data (DataT): Input data for the step.
            forward_step_func (Callable): Function to perform the forward step.
            forward_only (bool): If True, only perform forward pass (no backward pass).
            micro_batch_size (Optional[int]): Size of each micro-batch.
            seq_length (Optional[int]): Sequence length for the current step.
            num_microbatches (Optional[int]): Number of micro-batches in this step.
            step_i (Optional[int]): Step index for the current step.
        Returns:
            MegatronStep[ModelT, DataT]: An instance of MegatronStep with inferred parameters.
        """
        if step_i is None and pipeline.trainer:
            step_i = pipeline.trainer.global_step

        return cls(
            pipeline=pipeline,
            data=data,
            forward_step_func=forward_step_func,
            forward_only=forward_only,
            micro_batch_size=micro_batch_size or cls.infer_micro_batch_size(data),
            seq_length=seq_length or cls.infer_seq_length(data),
            num_microbatches=num_microbatches or cls.infer_num_microbatches(data),
            step_i=step_i,
        )

    def __call__(self) -> List[Any]:
        """
        Executes the Megatron step.

        This method performs the forward (and optionally backward) pass using the
        configured forward_backward_func. It ensures all necessary parameters are set
        before execution.

        Returns:
            List[Any]: The output of the forward_backward_func, typically containing
                       loss values and other relevant information.

        Raises:
            ValueError: If any of num_microbatches, seq_length, or micro_batch_size is not set.
        """
        if self.num_microbatches is None:
            raise ValueError("num_microbatches is not set")

        if self.seq_length is None:
            raise ValueError("seq_length is not set")

        if self.micro_batch_size is None:
            raise ValueError("micro_batch_size is not set")

        return self.forward_backward_func(
            forward_step_func=self.forward_step_func,
            data_iterator=self.data_iterator,
            model=self.model,
            num_microbatches=self.num_microbatches,
            seq_length=self.seq_length,
            micro_batch_size=self.micro_batch_size,
            forward_only=self.forward_only,
        )

    def to_data_iterator_list(
        self, data: Union[DataT, Iterator[DataT], List[Iterator[DataT]]]
    ) -> List[Iterator[DataT]]:
        """
        Converts the provided data into a list of iterators.

        This method is used to convert the input data into a list of iterators that can be used
        for data parallelism in the Megatron model. The input data can be a single data item,
        an iterator, or a list of iterators.

        Args:
            data (Union[DataT, Iterator[DataT], List[Iterator[DataT]]]): The input data to be
                converted into a list of iterators.

        Returns:
            List[Iterator[DataT]]: A list of iterators created from the input data.
        """
        if isinstance(data, Iterator):
            return _make_data_iterator_list(self.model, data)
        elif isinstance(data, list) and all(isinstance(item, Iterator) for item in data):
            # If data is already a list of iterators, return it as is
            return cast(List[Iterator[DataT]], data)

        # For a single data item or any other type, wrap it in an iterator and return as a list
        return cast(List[Iterator[DataT]], [iter([data])])

    @classmethod
    def infer_micro_batch_size(cls, data: DataT) -> Optional[int]:
        """
        Infers the micro-batch size from the input data.

        This method attempts to determine the micro-batch size by examining the first
        dimension of the input data. It handles various data types including Tensors,
        dictionaries, lists, and tuples.

        Args:
            data (DataT): The input data from which to infer the micro-batch size.

        Returns:
            Optional[int]: The inferred micro-batch size, or None if it cannot be determined.
        """
        if isinstance(data, Tensor):
            return data.size(0)
        elif isinstance(data, dict):
            return cls.infer_micro_batch_size(next(iter(data.values())))
        elif isinstance(data, (list, tuple)) and len(data) > 0:
            _tensor: Tensor = data[0]
            return cls.infer_micro_batch_size(_tensor)

        return None

    @classmethod
    def infer_seq_length(cls, data: DataT) -> Optional[int]:
        """
        Infers the sequence length from the input data.

        This method attempts to determine the sequence length by examining the second
        dimension of the input data. It handles various data types including Tensors,
        dictionaries, lists, and tuples.

        Args:
            data (DataT): The input data from which to infer the sequence length.

        Returns:
            Optional[int]: The inferred sequence length, or None if it cannot be determined.
        """
        if isinstance(data, Tensor):
            # TODO: Check if at least 2 dims
            return data.size(1)
        elif isinstance(data, dict):
            return cls.infer_seq_length(next(iter(data.values())))
        elif isinstance(data, (list, tuple)) and len(data) > 0:
            _tensor: Tensor = data[0]
            return cls.infer_seq_length(_tensor)

        return None

    @classmethod
    def infer_num_microbatches(cls, data: DataT) -> Optional[int]:
        """
        Infers the number of micro-batches from the input data.

        Currently, this method assumes a single micro-batch for common data types.
        It may need to be extended for more complex data structures or use cases.

        Args:
            data (DataT): The input data from which to infer the number of micro-batches.

        Returns:
            Optional[int]: The inferred number of micro-batches, or None if it cannot be determined.
        """
        if isinstance(data, (dict, tuple, list, Tensor)):
            return 1

        return None

    @property
    def model(self) -> Union[ModelT, List[ModelT]]:
        """
        Retrieves the model or list of models from the pipeline.

        Returns:
            Union[ModelT, List[ModelT]]: The model or list of models in the pipeline.
        """
        return self.pipeline.pipeline

    @property
    def pl_module(self) -> "pl.LightningModule":
        """
        Retrieves the PyTorch Lightning module from the pipeline.

        Returns:
            pl.LightningModule: The PyTorch Lightning module.
        """
        return self.pipeline.module

    @property
    def trainer(self) -> "pl.Trainer":
        """
        Retrieves the PyTorch Lightning trainer from the pipeline.

        Returns:
            pl.Trainer: The PyTorch Lightning trainer.
        """
        return self.pipeline.trainer

    @functools.cached_property
    def forward_backward_func(self) -> "MegatronStepProtocol":
        """
        Retrieves the forward-backward function for the Megatron model.

        This property uses Megatron's scheduling to get the appropriate
        forward-backward function based on the current configuration.

        Returns:
            MegatronStepProtocol: The function to perform forward and backward passes.
        """
        from megatron.core.pipeline_parallel.schedules import get_forward_backward_func

        return get_forward_backward_func()

    @functools.cached_property
    def data_iterator(self) -> List[Iterator[DataT]]:
        """
        Cached property that converts the provided data into a list of iterators.

        This property ensures that the data is converted to the required format
        only once and then cached for subsequent uses.

        Returns:
            List[Iterator[DataT]]: A list of iterators created from the input data.
        """
        if self.has_global_batch_sampler:
            batch = next(self.data)
            if isinstance(batch, tuple) and len(batch) == 3:
                batch = batch[0]
            from nemo.collections.nlp.modules.common.megatron.utils import get_iterator_k_split

            data = get_iterator_k_split(batch, self.num_microbatches, True)
        else:
            data = self.data
        return self.to_data_iterator_list(data)

    @functools.cached_property
    def has_global_batch_sampler(self) -> bool:
        # FIXME: cleanup the following code is here for backwards compatibility with nemo1.
        # The "batch" sampler is a nemo1 sampler. It requires some custom code here to use
        # (if use_global_batch_sampler), by default we shouldn't use this "batch" sampler probably.
        if getattr(self.trainer, "datamodule", None) is not None:
            use_global_batch_sampler = self.trainer.datamodule.data_sampler.dataloader_type == 'batch'
        elif getattr(self.trainer, "predict_dataloaders", None) is not None:
            from nemo.collections.nlp.data.language_modeling.megatron.megatron_batch_samplers import (  # noqa: I001
                MegatronPretrainingBatchSampler,
            )

            # The batch_sampler gets injected into the dataloader by the data_sampler. When doing
            # predict without a datamodule we can look inside the dataloader's batch_sampler to see
            # if it is the nemo1 style sampler that we need to handle specially below.
            use_global_batch_sampler = isinstance(
                self.trainer.predict_dataloaders.batch_sampler, MegatronPretrainingBatchSampler
            )
        else:
            use_global_batch_sampler = False
        return use_global_batch_sampler


class CallbackMethods:
    """
    Defines callback methods for various stages of the Megatron model's execution.

    This class outlines the structure for callbacks that can be implemented to hook into
    different phases of the Megatron model's training or inference process. Each method
    represents a specific point in the execution where custom logic can be inserted.
    """

    def on_megatron_step_start(self, step: MegatronStep) -> MegatronStep:
        """
        Called at the beginning of each Megatron step.

        This method is invoked before any processing of the step begins. It allows for
        any necessary setup or initialization for the step.

        Args:
            step (MegatronStep): The MegatronStep object representing the current step.

        Returns:
            MegatronStep: The potentially modified MegatronStep object.
        """
        ...

    def on_megatron_microbatches_start(self, step: MegatronStep) -> None:
        """
        Called before processing of microbatches begins.

        This method is invoked just before the model starts processing the microbatches
        within a step. It can be used for any preparations needed before microbatch processing.

        Args:
            step (MegatronStep): The MegatronStep object representing the current step.
        """
        ...

    def on_megatron_microbatch_start(
        self,
        step: MegatronStep,
        batch: DataT,
        forward_callback: "MegatronLossReduction",
    ) -> None:
        """
        Called at the start of processing each microbatch.

        This method is invoked before the forward pass of each microbatch. It provides
        access to the current batch data and the loss reduction callback.

        Args:
            step (MegatronStep): The MegatronStep object representing the current step.
            batch (DataT): The current microbatch of data being processed.
            forward_callback (MegatronLossReduction): The callback for loss reduction.
        """
        ...

    def on_megatron_microbatch_end(
        self,
        step: MegatronStep,
        batch: DataT,
        forward_callback: "MegatronLossReduction",
        output: Any,
    ) -> None:
        """
        Called at the end of processing each microbatch.

        This method is invoked after the forward pass of each microbatch. It provides
        access to the processed batch, the loss reduction callback, and the output of the forward pass.

        Args:
            step (MegatronStep): The MegatronStep object representing the current step.
            batch (DataT): The microbatch of data that was processed.
            forward_callback (MegatronLossReduction): The callback for loss reduction.
            output (Any): The output from the forward pass for this microbatch.
        """
        ...

    def on_megatron_microbatches_end(self, step: MegatronStep, microbatch_outputs: List[Any]) -> None:
        """
        Called after all microbatches in a step have been processed.

        This method is invoked once all microbatches within a step have been processed.
        It provides access to the outputs from all microbatches.

        Args:
            step (MegatronStep): The MegatronStep object representing the current step.
            microbatch_outputs (List[Any]): A list of outputs from all processed microbatches.
        """
        ...

    def on_megatron_reduce_microbatches_start(
        self,
        step: MegatronStep,
        microbatch_outputs: List[Any],
    ) -> None:
        """
        Called before the reduction of microbatch outputs begins.

        This method is invoked just before the model starts reducing (e.g., averaging)
        the outputs from all microbatches. It can be used for any preparations needed
        before the reduction process.

        Args:
            step (MegatronStep): The MegatronStep object representing the current step.
            microbatch_outputs (List[Any]): A list of outputs from all processed microbatches.
        """
        ...

    def on_megatron_reduce_microbatches_end(
        self,
        step: MegatronStep,
        microbatch_outputs: List[Any],
        loss_reduction: "MegatronLossReduction",
        reduced: Union[torch.Tensor, Dict[str, torch.Tensor]],
    ) -> None:
        """
        Called after the reduction of microbatch outputs is complete.

        This method is invoked after the model has finished reducing the outputs from
        all microbatches. It provides access to the original microbatch outputs,
        the loss reduction object, and the final reduced output.

        Args:
            step (MegatronStep): The MegatronStep object representing the current step.
            microbatch_outputs (List[Any]): A list of outputs from all processed microbatches.
            loss_reduction (MegatronLossReduction): The object used for loss reduction.
            reduced (Union[torch.Tensor, Dict[str, torch.Tensor]]): The final reduced output.
        """
        ...

    def on_megatron_step_end(
        self,
        step: MegatronStep,
        microbatch_outputs: List[Any],
        reduced: Optional[Union[torch.Tensor, Dict[str, torch.Tensor]]] = None,
    ) -> None:
        """
        Called at the end of each Megatron step.

        This method is invoked after all processing for a step is complete. It provides
        access to the outputs from all microbatches and the final reduced output (if available).

        Args:
            step (MegatronStep): The MegatronStep object representing the current step.
            microbatch_outputs (List[Any]): A list of outputs from all processed microbatches.
            reduced (Optional[Union[torch.Tensor, Dict[str, torch.Tensor]]]): The final reduced
                output, if available. This may be None for certain configurations or pipeline stages.
        """
        ...


ReductionT = TypeVar("ReductionT")


class MegatronLossReduction(nn.Module, Generic[DataT, ReductionT]):
    def __init__(self) -> None:
        super(MegatronLossReduction, self).__init__()
        self.batch = None
        self.register_forward_pre_hook(self._pre_forward_hook)

    def setup(self, batch) -> None:
        self.batch = batch

    def _pre_forward_hook(self, module, x):
        return (self.batch,) + x

    def forward(self, batch: DataT, forward_out: torch.Tensor) -> Tuple[torch.Tensor, ReductionT]:
        raise NotImplementedError("Must be implemented by subclass.")

    @abc.abstractmethod
    def reduce(self, losses_reduced_per_micro_batch: Sequence[ReductionT]) -> torch.Tensor:
        raise NotImplementedError("Must be implemented by subclass.")


@runtime_checkable
class MegatronCallbackProtocol(Protocol):
    def __call__(self, tensor: torch.Tensor) -> Tuple[torch.Tensor, Dict[str, torch.Tensor]]: ...


@runtime_checkable
class MegatronStepProtocol(Protocol):
    def __call__(
        self,
        *,
        forward_step_func,
        data_iterator: Union[Iterator, List[Iterator]],
        model: Union[torch.nn.Module, List[torch.nn.Module]],
        num_microbatches: int,
        seq_length: int,
        micro_batch_size: int,
        decoder_seq_length: Optional[int] = None,
        forward_only: bool = False,
        collect_non_loss_data: bool = False,
    ) -> list: ...


def _calc_number_of_params(model: List[nn.Module]) -> int:
    assert isinstance(model, list)

    return sum([sum([p.nelement() for p in model_module.parameters()]) for model_module in model])


def _calc_number_of_trainable_params(model: List[nn.Module]) -> int:
    assert isinstance(model, list)

    return sum([sum([p.numel() for p in model_module.parameters() if p.requires_grad]) for model_module in model])


def is_list_of_iterators(var) -> bool:
    if not isinstance(var, list):
        return False

    return all(isinstance(item, collections.abc.Iterator) for item in var)


def _make_data_iterator_list(model, data_iterator: Iterator) -> List[Iterator]:
    """Convert data iterator into form expected by Megatron.

    With interleaved pipeline parallelism, Megatron expects a
    list of one data iterator per model chunk. Each model
    chunk independently gets data from its data iterator, so
    we need to interact with the data iterator multiple times
    for each microbatch step. Instead of incorporating this
    logic into the data loader, we cache the iterator's output
    to the first model chunk and reuse it in the other model
    chunks.
    """
    if not isinstance(model, list) or len(model) == 1:
        return data_iterator  # TODO @tmoon: Remove
        # TODO @tmoon: Use once available in Megatron-LM
        # return DataIteratorList([data_iterator])

    class CachingIterator:
        """Iterator wrapper that caches values."""

        class Proxy:
            """Returns values from caching iterator wrapper.

            Assumed to never advance past the caching iterator.
            """

            def __init__(self):
                self.cache = queue.Queue()

            def __iter__(self):
                return self

            def __next__(self):
                return self.cache.get_nowait()

        def __init__(self, iterator: Iterator):
            self.iterator = iterator
            self.proxies = []

        def make_proxy(self):
            self.proxies.append(CachingIterator.Proxy())
            return self.proxies[-1]

        def __iter__(self):
            return self

        def __next__(self):
            val = next(self.iterator)
            for proxy in self.proxies:
                proxy.cache.put(val)
            return val

    # Make list of iterator wrappers
    iters = [CachingIterator(data_iterator)]
    while len(iters) < len(model):
        iters.append(iters[0].make_proxy())
    return iters  # TODO @tmoon: Remove
    # TODO @tmoon: Use once available in Megatron-LM
    # return DataIteratorList(iters)


class MaskedTokenLossReduction(MegatronLossReduction):
    def __init__(self, validation_step: bool = False, val_drop_last: bool = True) -> None:
        super().__init__()
        self.validation_step = validation_step
        self.val_drop_last = val_drop_last

    def forward(
        self, batch: Dict[str, torch.Tensor], forward_out: torch.Tensor
    ) -> Tuple[torch.Tensor, Dict[str, torch.Tensor]]:
        """Taken from:
        https://github.com/NVIDIA/NeMo/blob/main/nemo/collections/nlp/models/language_modeling/megatron_gpt_model.py#L951-L976 .
        """
        from megatron.core import parallel_state

        from nemo.collections.nlp.modules.common.megatron.utils import average_losses_across_data_parallel_group

        # neva returns (logits, loss_mask)
        if isinstance(forward_out, tuple):
            forward_out, loss_mask = forward_out
            batch["loss_mask"] = loss_mask
        cp_size = parallel_state.get_context_parallel_world_size()
        if cp_size == 1:
            loss_for_ub = masked_token_loss(forward_out, batch["loss_mask"])
        else:
            loss_for_ub = masked_token_loss_context_parallel(
                forward_out, batch["loss_mask"], batch['num_valid_tokens_in_ub']
            )

        if self.validation_step and not self.val_drop_last:
            num_valid_tokens_in_ub = batch["loss_mask"].sum()
            if loss_for_ub.isnan():
                assert batch["loss_mask"].count_nonzero() == 0, "Got NaN loss with non-empty input"
                loss_sum_for_ub = torch.zeros_like(num_valid_tokens_in_ub)
            else:
                loss_sum_for_ub = num_valid_tokens_in_ub * loss_for_ub

            loss_sum_and_ub_size_all_gpu = torch.cat(
                [
                    loss_sum_for_ub.clone().detach().view(1),
                    torch.tensor([num_valid_tokens_in_ub], device=torch.cuda.current_device()).clone().detach(),
                ]
            )
            torch.distributed.all_reduce(loss_sum_and_ub_size_all_gpu, group=parallel_state.get_data_parallel_group())
            return loss_for_ub * cp_size, {"loss_sum_and_ub_size": loss_sum_and_ub_size_all_gpu}

        reduced_loss = average_losses_across_data_parallel_group([loss_for_ub])
        return loss_for_ub * cp_size, {"avg": reduced_loss}

    def reduce(self, losses_reduced_per_micro_batch) -> torch.Tensor:
        """Taken from: https://github.com/NVIDIA/NeMo/blob/main/nemo/collections/nlp/models/language_modeling/megatron_gpt_model.py#L535-L552 ."""
        if losses_reduced_per_micro_batch:
            if "avg" in losses_reduced_per_micro_batch[0]:
                loss_tensors_list = [loss_reduced["avg"] for loss_reduced in losses_reduced_per_micro_batch]
                loss_tensor = torch.concat(loss_tensors_list)

                return loss_tensor.mean()

            # Get the total loss since micro batches sizes are not uniform
            loss_sum_tensors_list: List[torch.Tensor] = [
                loss_sum["loss_sum_and_ub_size"]
                for loss_sum in losses_reduced_per_micro_batch
                if loss_sum["loss_sum_and_ub_size"][1] > 0
            ]
            loss_sum = (
                torch.vstack(loss_sum_tensors_list).sum(dim=0)
                if len(loss_sum_tensors_list) > 0
                else torch.tensor([0.0, 0.0], device=torch.cuda.current_device())
            )
            return loss_sum

        return torch.tensor(0.0, device=torch.cuda.current_device())


class MaskedTokenLossReductionWithLossMask(MaskedTokenLossReduction):
    def forward(
        self,
        batch: Dict[str, torch.Tensor],
        forward_out: Tuple[torch.Tensor, torch.Tensor],
    ) -> Tuple[torch.Tensor, Dict[str, torch.Tensor]]:
        # expecting returns (token_level_loss, loss_mask)
        forward_out, loss_mask = forward_out
        batch["loss_mask"] = loss_mask

        return super().forward(batch, forward_out)


def masked_token_loss(tensor: Tensor, mask: Tensor):
    """
    The function takes as input per-token loss and masks non-required values.
    """
    losses = tensor.float()
    loss_mask = mask.view(-1).float()
    loss = torch.sum(losses.view(-1) * loss_mask) / loss_mask.sum()  # sequence level nll

    return loss


def masked_token_loss_context_parallel(tensor: Tensor, mask: Tensor, num_valid_tokens_in_ub: int):
    """
    masked token loss for CP > 1 as a separate function for readability.
    """
    from megatron.core import parallel_state

    losses = tensor.float()
    loss_mask = mask.view(-1).float()
    loss = torch.sum(losses.view(-1) * loss_mask) / num_valid_tokens_in_ub  # sequence level nll
    torch.distributed.all_reduce(loss, group=parallel_state.get_context_parallel_group())

    return loss


@contextmanager
def moe_loss_tracker_ctx():
    from megatron.core.transformer.moe.moe_utils import (
        clear_aux_losses_tracker,
        reduce_aux_losses_tracker_across_ranks,
    )

    reduce_aux_losses_tracker_across_ranks()
    try:
        yield
    finally:
        clear_aux_losses_tracker()


@torch.no_grad()
def aggregate_moe_loss_stats(loss_scale=1.0):
    with moe_loss_tracker_ctx():
        tracker = parallel_state.get_moe_layer_wise_logging_tracker()
        aux_losses = {k: v['values'].float() * loss_scale for k, v in tracker.items()}
        total_loss_dict = {}
        for name, loss_list in aux_losses.items():
            if name not in total_loss_dict:
                total_loss_dict[name] = 0
            total_loss_dict[name] += loss_list.mean().item()
        return total_loss_dict<|MERGE_RESOLUTION|>--- conflicted
+++ resolved
@@ -45,11 +45,8 @@
 from megatron.core import parallel_state
 from megatron.core.distributed import DistributedDataParallel as McoreDDP
 from megatron.core.distributed import DistributedDataParallelConfig
-<<<<<<< HEAD
 from megatron.core.optimizer import OptimizerConfig
-=======
 from megatron.core.distributed.torch_fsdp2 import FullyShardedDataParallel as McoreFSDP
->>>>>>> e67de8dc
 from megatron.core.transformer.transformer_config import TransformerConfig
 from pytorch_lightning.utilities import move_data_to_device
 from torch import Tensor, nn
@@ -583,7 +580,6 @@
         for model_chunk_idx, model_chunk in enumerate(self):
             module = model_chunk.module
 
-<<<<<<< HEAD
             # Mcore DistributedDataParallel has to be called with grad. Normally this call is redundant, but for
             # PEFT with num_sanity_val_steps > 0 this is necessary.
             init_ddp_context = nullcontext if all(x.requires_grad for x in module.parameters()) else torch.enable_grad
@@ -597,17 +593,7 @@
             disable_bucketing = (model_chunk_idx > 0) or overlap_param_gather_with_optimizer_step
 
             with init_ddp_context():
-                ddp = DDP(
-                    module.config,
-                    self.ddp_config,
-                    module,
-                    data_parallel_group=parallel_state.get_data_parallel_group(with_context_parallel=True),
-                    expert_data_parallel_group=parallel_state.get_data_modulo_expert_parallel_group(),
-                    disable_bucketing=disable_bucketing,
-                )
-
-=======
-            ddp = DP(
+                ddp = DP(
                 module.config,
                 self.ddp_config,
                 module,
@@ -617,7 +603,7 @@
                 # model chunks is overlapped with compute anyway.
                 disable_bucketing=(model_chunk_idx > 0),
             )
->>>>>>> e67de8dc
+
             model_chunk.module = ddp
             model_chunk.buffers = ddp.buffers  # We need to do this explicitly since this is a attr pytorch uses
             model_chunk.__class__.__getattr__ = getattr_proxy  # type: ignore
