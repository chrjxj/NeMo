--- conflicted
+++ resolved
@@ -80,13 +80,10 @@
         tensor_model_parallel_size: int = 1,
         pipeline_model_parallel_size: int = 1,
         context_parallel_size: int = 1,
-<<<<<<< HEAD
         max_batch_size: int = 32,
         random_seed: Optional[int] = None,
         enable_flash_decode: bool = False,
-=======
         legacy_ckpt: bool = False,
->>>>>>> b3106344
     ):
         """
         Returns the appropriate deployable instance for the given NeMo checkpoint.
@@ -111,13 +108,10 @@
                 tensor_model_parallel_size=tensor_model_parallel_size,
                 pipeline_model_parallel_size=pipeline_model_parallel_size,
                 context_parallel_size=context_parallel_size,
-<<<<<<< HEAD
                 max_batch_size=max_batch_size,
                 random_seed=random_seed,
                 enable_flash_decode=enable_flash_decode,
-=======
                 legacy_ckpt=legacy_ckpt,
->>>>>>> b3106344
             )
         else:
             raise Exception("Only NeMo 2.0 checkpoint is supported.")
@@ -155,13 +149,10 @@
         params_dtype: torch.dtype = torch.bfloat16,
         inference_batch_times_seqlen_threshold: int = 1000,
         inference_max_seq_length: int = 4096,
-<<<<<<< HEAD
         max_batch_size: int = 32,
         random_seed: Optional[int] = None,
         enable_flash_decode: bool = True,
-=======
         legacy_ckpt: bool = False,
->>>>>>> b3106344
     ):
         self.nemo_checkpoint_filepath = nemo_checkpoint_filepath
 
@@ -323,23 +314,12 @@
     def triton_infer_fn(self, **inputs: np.ndarray):
         output_infer = {}
         prompts = str_ndarray2list(inputs.pop("prompts"))
-<<<<<<< HEAD
-        temperature = inputs.pop("temperature")[0][0] if "temperature" in inputs else 1.0
-        top_k = inputs.pop("top_k")[0][0] if "top_k" in inputs else 1
-        top_p = inputs.pop("top_p")[0][0] if "top_p" in inputs else 0.0
-        num_tokens_to_generate = inputs.pop("max_length")[0][0] if "max_length" in inputs else 256
-        log_probs = inputs.pop("compute_logprob")[0][0] if "compute_logprob" in inputs else False
-        apply_chat_template = inputs.pop("apply_chat_template")[0][0] if "apply_chat_template" in inputs else False
-=======
-        max_batch_size = inputs.pop("max_batch_size", 32)
-        random_seed = inputs.pop("random_seed", None)
         temperature = inputs.pop("temperature", 1.0)
         top_k = inputs.pop("top_k", 1)
         top_p = inputs.pop("top_p", 0.0)
         num_tokens_to_generate = inputs.pop("max_length", 256)
         log_probs = inputs.pop("compute_logprob", False)
         apply_chat_template = inputs.pop("apply_chat_template", False)
->>>>>>> b3106344
         text_only = True
 
         if apply_chat_template:
