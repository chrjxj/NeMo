--- conflicted
+++ resolved
@@ -19,21 +19,14 @@
 from pathlib import Path
 from typing import Sequence, Tuple, Union
 
-<<<<<<< HEAD
-from lhotse import CutSet
-=======
 from lhotse import CutSet, Features, Recording
 from lhotse.array import Array, TemporalArray
 from lhotse.cut import Cut, MixedCut, PaddingCut
->>>>>>> a3825d54
 from omegaconf import DictConfig, ListConfig, OmegaConf
 
 from nemo.collections.common.data.lhotse.nemo_adapters import LazyNeMoIterator, LazyNeMoTarredIterator
 from nemo.collections.common.data.lhotse.text_adapters import LhotseTextAdapter, LhotseTextPairAdapter
-<<<<<<< HEAD
-=======
 from nemo.collections.common.parts.preprocessing.manifest import get_full_path
->>>>>>> a3825d54
 
 
 def read_cutset_from_config(config: DictConfig) -> Tuple[CutSet, bool]:
@@ -207,11 +200,7 @@
 
 
 def parse_and_combine_datasets(
-<<<<<<< HEAD
-    config_list: list[DictConfig] | ListConfig, propagate_attrs: dict
-=======
     config_list: Union[list[DictConfig], ListConfig], propagate_attrs: dict
->>>>>>> a3825d54
 ) -> tuple[CutSet, bool]:
     cuts = []
     weights = []
