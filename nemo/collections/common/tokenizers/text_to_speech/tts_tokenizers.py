# -*- coding: utf-8 -*-
# Copyright (c) 2023, NVIDIA CORPORATION & AFFILIATES.  All rights reserved.
#
# Licensed under the Apache License, Version 2.0 (the "License");
# you may not use this file except in compliance with the License.
# You may obtain a copy of the License at
#
#     http://www.apache.org/licenses/LICENSE-2.0
#
# Unless required by applicable law or agreed to in writing, software
# distributed under the License is distributed on an "AS IS" BASIS,
# WITHOUT WARRANTIES OR CONDITIONS OF ANY KIND, either express or implied.
# See the License for the specific language governing permissions and
# limitations under the License.

import itertools
import string
from abc import ABC, abstractmethod
from contextlib import contextmanager
from typing import List, Optional

from nemo.collections.common.tokenizers.text_to_speech.ipa_lexicon import (
    get_grapheme_character_set,
    get_ipa_punctuation_list,
    validate_locale,
)
from nemo.collections.common.tokenizers.text_to_speech.tokenizer_utils import (
    any_locale_text_preprocessing,
    chinese_text_preprocessing,
    english_text_preprocessing,
<<<<<<< HEAD
=======
    french_text_preprocessing,
>>>>>>> 1fede572
    italian_text_preprocessing,
    spanish_text_preprocessing,
)
from nemo.utils import logging
from nemo.utils.decorators import experimental


class BaseTokenizer(ABC):
    PAD, BLANK, OOV = '<pad>', '<blank>', '<oov>'

    def __init__(self, tokens, *, pad=PAD, blank=BLANK, oov=OOV, sep='', add_blank_at=None):
        """Abstract class for creating an arbitrary tokenizer to convert string to list of int tokens.
        Args:
            tokens: List of tokens.
            pad: Pad token as string.
            blank: Blank token as string.
            oov: OOV token as string.
            sep: Separation token as string.
            add_blank_at: Add blank to labels in the specified order ("last") or after tokens (any non None),
             if None then no blank in labels.
        """
        super().__init__()

        tokens = list(tokens)
        # TODO @xueyang: in general, IDs of pad, sil, blank, and oov are preserved ahead instead of dynamically
        #  assigned according to the number of tokens. The downside of using dynamical assignment leads to different IDs
        #  for each.
        self.pad, tokens = len(tokens), tokens + [pad]  # Padding

        if add_blank_at is not None:
            self.blank, tokens = len(tokens), tokens + [blank]  # Reserved for blank from asr-model
        else:
            # use add_blank_at=None only for ASR where blank is added automatically, disable blank here
            self.blank = None

        self.oov, tokens = len(tokens), tokens + [oov]  # Out Of Vocabulary

        if add_blank_at == "last":
            tokens[-1], tokens[-2] = tokens[-2], tokens[-1]
            self.oov, self.blank = self.blank, self.oov

        self.tokens = tokens
        self.sep = sep

        self._util_ids = {self.pad, self.blank, self.oov}
        self._token2id = {l: i for i, l in enumerate(tokens)}
        self._id2token = tokens

    def __call__(self, text: str) -> List[int]:
        return self.encode(text)

    @abstractmethod
    def encode(self, text: str) -> List[int]:
        """Turns str text into int tokens."""
        pass

    def decode(self, tokens: List[int]) -> str:
        """Turns ints tokens into str text."""
        return self.sep.join(self._id2token[t] for t in tokens if t not in self._util_ids)


class BaseCharsTokenizer(BaseTokenizer):
    # fmt: off
    # TODO @xueyang: unify definition of the default PUNCT_LIST and import from ipa_lexicon.py
    PUNCT_LIST = (  # Derived from LJSpeech and "/" additionally
        ',', '.', '!', '?', '-',
        ':', ';', '/', '"', '(',
        ')', '[', ']', '{', '}',
    )
    # fmt: on

    def __init__(
        self,
        chars,
        punct=True,
        apostrophe=True,
        add_blank_at=None,
        pad_with_space=False,
        non_default_punct_list=None,
        text_preprocessing_func=lambda x: x,
    ):
        """Base class for char-based tokenizer.
        Args:
            chars: string that represents all possible characters.
            punct: Whether to reserve grapheme for basic punctuation or not.
            apostrophe: Whether to use apostrophe or not.
            add_blank_at: Add blank to labels in the specified order ("last") or after tokens (any non None),
             if None then no blank in labels.
            pad_with_space: Whether to pad text with spaces at the beginning and at the end or not.
            non_default_punct_list: List of punctuation marks which will be used instead default.
            text_preprocessing_func: Text preprocessing function for correct execution of the tokenizer.
        """

        tokens = []
        self.space, tokens = len(tokens), tokens + [' ']  # Space
        tokens.extend(chars)
        if apostrophe:
            tokens.append("'")  # Apostrophe for saving "don't" and "Joe's"

        if punct:
            if non_default_punct_list is not None:
                self.PUNCT_LIST = non_default_punct_list
            tokens.extend(self.PUNCT_LIST)

        super().__init__(tokens, add_blank_at=add_blank_at)

        self.punct = punct
        self.pad_with_space = pad_with_space

        self.text_preprocessing_func = text_preprocessing_func

    def encode(self, text):
        """See base class."""
        cs, space, tokens = [], self.tokens[self.space], set(self.tokens)

        text = self.text_preprocessing_func(text)
        for c in text:
            # Add a whitespace if the current char is a whitespace while the previous char is not a whitespace.
            if c == space and len(cs) > 0 and cs[-1] != space:
                cs.append(c)
            # Add the current char that is an alphanumeric or an apostrophe.
            elif (c.isalnum() or c == "'") and c in tokens:
                cs.append(c)
            # Add a punctuation that has a single char.
            elif (c in self.PUNCT_LIST) and self.punct:
                cs.append(c)
            # Warn about unknown char
            elif c != space:
                logging.warning(f"Text: [{text}] contains unknown char: [{c}]. Symbol will be skipped.")

        # Remove trailing spaces
        if cs:
            while cs[-1] == space:
                cs.pop()

        if self.pad_with_space:
            cs = [space] + cs + [space]

        return [self._token2id[p] for p in cs]


class EnglishCharsTokenizer(BaseCharsTokenizer):
    def __init__(
        self,
        punct=True,
        apostrophe=True,
        add_blank_at=None,
        pad_with_space=False,
        non_default_punct_list=None,
        text_preprocessing_func=english_text_preprocessing,
    ):
        """English char-based tokenizer.
        Args:
            punct: Whether to reserve grapheme for basic punctuation or not.
            apostrophe: Whether to use apostrophe or not.
            add_blank_at: Add blank to labels in the specified order ("last") or after tokens (any non None),
             if None then no blank in labels.
            pad_with_space: Whether to pad text with spaces at the beginning and at the end or not.
            non_default_punct_list: List of punctuation marks which will be used instead default.
            text_preprocessing_func: Text preprocessing function for correct execution of the tokenizer.
             Basically, it replaces all non-unicode characters with unicode ones and apply lower() function.
        """
        super().__init__(
            chars=string.ascii_lowercase,
            punct=punct,
            apostrophe=apostrophe,
            add_blank_at=add_blank_at,
            pad_with_space=pad_with_space,
            non_default_punct_list=non_default_punct_list,
            text_preprocessing_func=text_preprocessing_func,
        )


class GermanCharsTokenizer(BaseCharsTokenizer):

    _LOCALE = "de-DE"
    _PUNCT_LIST = get_ipa_punctuation_list(_LOCALE)
    _CHARSET_STR = get_grapheme_character_set(locale=_LOCALE, case="mixed")

    def __init__(
        self,
        chars=_CHARSET_STR,
        punct=True,
        apostrophe=True,
        add_blank_at=None,
        pad_with_space=False,
        non_default_punct_list=_PUNCT_LIST,
        text_preprocessing_func=any_locale_text_preprocessing,
    ):
        """German grapheme-based tokenizer.
        Args:
            punct: Whether to reserve grapheme for basic punctuation or not.
            apostrophe: Whether to use apostrophe or not.
            add_blank_at: Add blank to labels in the specified order ("last") or after tokens (any non None),
             if None then no blank in labels.
            pad_with_space: Whether to pad text with spaces at the beginning and at the end or not.
            non_default_punct_list: List of punctuation marks which will be used instead default.
            text_preprocessing_func: Text preprocessing function for correct execution of the tokenizer. By default, it
            would keep any word unchanged.
        """
        super().__init__(
            chars=chars,
            punct=punct,
            apostrophe=apostrophe,
            add_blank_at=add_blank_at,
            pad_with_space=pad_with_space,
            non_default_punct_list=non_default_punct_list,
            text_preprocessing_func=text_preprocessing_func,
        )


class SpanishCharsTokenizer(BaseCharsTokenizer):

    PUNCT_LIST = get_ipa_punctuation_list("es-ES")

    def __init__(
        self, punct=True, apostrophe=True, add_blank_at=None, pad_with_space=False, non_default_punct_list=None,
    ):
        """Spanish grapheme tokenizer.
        Args:
            punct: Whether to reserve grapheme for basic punctuation or not.
            apostrophe: Whether to use apostrophe or not.
            add_blank_at: Add blank to labels in the specified order ("last") or after tokens (any non None),
             if None then no blank in labels.
            pad_with_space: Whether to pad text with spaces at the beginning and at the end or not.
            non_default_punct_list: List of punctuation marks which will be used instead default.
        """

        es_alphabet = "abcdefghijklmnopqrstuvwxyzáéíñóúü"
        super().__init__(
            chars=es_alphabet,
            punct=punct,
            apostrophe=apostrophe,
            add_blank_at=add_blank_at,
            pad_with_space=pad_with_space,
            non_default_punct_list=non_default_punct_list,
            text_preprocessing_func=spanish_text_preprocessing,
        )


<<<<<<< HEAD
=======
class FrenchCharsTokenizer(BaseCharsTokenizer):

    PUNCT_LIST = get_ipa_punctuation_list("fr-FR")

    def __init__(
        self, punct=True, apostrophe=True, add_blank_at=None, pad_with_space=False, non_default_punct_list=None,
    ):
        """French grapheme tokenizer.
        Args:
            punct: Whether to reserve grapheme for basic punctuation or not.
            apostrophe: Whether to use apostrophe or not.
            add_blank_at: Add blank to labels in the specified order ("last") or after tokens (any non None),
            if None then no blank in labels.
            pad_with_space: Whether to pad text with spaces at the beginning and at the end or not.
            non_default_punct_list: List of punctuation marks which will be used instead default.
        """

        fr_alphabet = get_grapheme_character_set(locale="fr-FR", case="lower")
        super().__init__(
            chars=fr_alphabet,
            punct=punct,
            apostrophe=apostrophe,
            add_blank_at=add_blank_at,
            pad_with_space=pad_with_space,
            non_default_punct_list=non_default_punct_list,
            text_preprocessing_func=french_text_preprocessing,
        )


>>>>>>> 1fede572
class ItalianCharsTokenizer(BaseCharsTokenizer):
    PUNCT_LIST = get_ipa_punctuation_list("it-IT")

    def __init__(
        self, punct=True, apostrophe=True, add_blank_at=None, pad_with_space=False, non_default_punct_list=None
    ):
        """Italian grapheme tokenizer.
        Args:
            punct: Whether to reserve grapheme for basic punctuation or not.
            apostrophe: Whether to use apostrophe or not.
            add_blank_at: Add blank to labels in the specified order ("last") or after tokens (any non None),
            if None then no blank in labels.
            pad_with_space: Whether to pad text with spaces at the beginning and at the end or not.
            non_default_punct_list: List of punctuation marks which will be used instead default.
        """

        it_alphabet = "abcdefghijklmnopqrstuvwxyzàèéìòùó"
        super().__init__(
            chars=it_alphabet,
            punct=punct,
            apostrophe=apostrophe,
            add_blank_at=add_blank_at,
            pad_with_space=pad_with_space,
            non_default_punct_list=non_default_punct_list,
            text_preprocessing_func=italian_text_preprocessing,
        )


class GermanPhonemesTokenizer(BaseCharsTokenizer):
    # fmt: off
    PUNCT_LIST = (  # Derived from LJSpeech and "/" additionally
        ',', '.', '!', '?', '-',
        ':', ';', '/', '"', '(',
        ')', '[', ']', '{', '}',
    )
    # fmt: on

    def __init__(
        self,
        punct=True,
        apostrophe=True,
        add_blank_at=None,
        pad_with_space=False,
        non_default_punct_list=None,
        text_preprocessing_func=any_locale_text_preprocessing,
    ):
        """Deutsch phoneme-based tokenizer.
        Args:
            punct: Whether to reserve grapheme for basic punctuation or not.
            apostrophe: Whether to use apostrophe or not.
            add_blank_at: Add blank to labels in the specified order ("last") or after tokens (any non None),
             if None then no blank in labels.
            pad_with_space: Whether to pad text with spaces at the beginning and at the end or not.
            non_default_punct_list: List of punctuation marks which will be used instead default.
            text_preprocessing_func: Text preprocessing function for correct execution of the tokenizer.
             Currently, it only applies lower() function.
        """

        de_ipa = "abdefhijklmnoprstuvwxyzçðøŋœɐɑɒɔəɛɜɡɪɹɾʃʊʌʒː̃"
        de_suprasegmentals = "12"
        super().__init__(
            chars=de_ipa + de_suprasegmentals,
            punct=punct,
            apostrophe=apostrophe,
            add_blank_at=add_blank_at,
            pad_with_space=pad_with_space,
            non_default_punct_list=non_default_punct_list,
            text_preprocessing_func=text_preprocessing_func,
        )

    def encode(self, text):
        """See base class."""
        cs, space, tokens = [], self.tokens[self.space], set(self.tokens)

        text = self.text_preprocessing_func(text)
        for c in text:
            # Add space if last one isn't one
            if c == space and len(cs) > 0 and cs[-1] != space:
                cs.append(c)
            # Add next char
            elif (c.isalnum() or c == "'" or c == "\u0303") and c in tokens:
                cs.append(c)
            # Add punct
            elif (c in self.PUNCT_LIST) and self.punct:
                cs.append(c)
            # Warn about unknown char
            elif c != space:
                logging.warning(f"Text: [{text}] contains unknown char: [{c}]. Symbol will be skipped.")

        # Remove trailing spaces
        while cs[-1] == space:
            cs.pop()

        if self.pad_with_space:
            cs = [space] + cs + [space]

        return [self._token2id[p] for p in cs]


class ItalianPhonemesTokenizer(BaseCharsTokenizer):
    # fmt: off
    PUNCT_LIST = (
        ',', '.', '!', '?', '-',
        ':', ';', '/', '"', '(',
        ')', '[', ']', '{', '}',
        '„', '“', '”', '‘', '’', '‒', '—', '«', '»', '‹', '›', '_',
    )
    # fmt: on

    def __init__(
        self,
        punct=True,
        apostrophe=True,
        add_blank_at=None,
        pad_with_space=False,
        non_default_punct_list=None,
        text_preprocessing_func=italian_text_preprocessing,
    ):
        """Italian phoneme-based tokenizer.
        Args:
            punct: Whether to reserve grapheme for basic punctuation or not.
            apostrophe: Whether to use apostrophe or not.
            add_blank_at: Add blank to labels in the specified order ("last") or after tokens (any non None),
             if None then no blank in labels.
            pad_with_space: Whether to pad text with spaces at the beginning and at the end or not.
            non_default_punct_list: List of punctuation marks which will be used instead default.
            text_preprocessing_func: Text preprocessing function for correct execution of the tokenizer.
             Currently, it only applies lower() function.
        """

        it_ipa = "abcdefghijklmnopqrstuvwxyzàèéìòùóæɐɑɔəɚɜɬɹʌʔᵻðŋɛɡɣɪɲɾʃʊʎʒʝβθd͡'t͡'øɒɕɓçɖɘɝɞɟʄɡɠɢʛɦɧħɥʜɨɬɫɮʟɱɯɰɳɵɸœɶʘɺɻʀʁɽʂʈʧʉʋⱱɤʍχʏʑʐʔʡʕʢǀǁǂᵻʃ'ː"
        super().__init__(
            chars=it_ipa,
            punct=punct,
            apostrophe=apostrophe,
            add_blank_at=add_blank_at,
            pad_with_space=pad_with_space,
            non_default_punct_list=non_default_punct_list,
            text_preprocessing_func=text_preprocessing_func,
        )

    def encode(self, text):
        """See base class."""
        cs, space, tokens = [], self.tokens[self.space], set(self.tokens)

        text = self.text_preprocessing_func(text)
        for c in text:
            # Add space if last one isn't one
            if c == space and len(cs) > 0 and cs[-1] != space:
                cs.append(c)
            # Add next char
            elif (c.isalnum() or c == "'" or c == "\u0303") and c in tokens:
                cs.append(c)
            # Add punct
            elif (c in self.PUNCT_LIST) and self.punct:
                cs.append(c)
            # Warn about unknown char
            elif c != space:
                logging.warning(f"Text: [{text}] contains unknown char: [{c}]. Symbol will be skipped.")

        # Remove trailing spaces
        while cs[-1] == space:
            cs.pop()

        if self.pad_with_space:
            cs = [space] + cs + [space]

        return [self._token2id[p] for p in cs]


class EnglishPhonemesTokenizer(BaseTokenizer):
    # fmt: off
    PUNCT_LIST = (  # Derived from LJSpeech and "/" additionally
        ',', '.', '!', '?', '-',
        ':', ';', '/', '"', '(',
        ')', '[', ']', '{', '}',
    )
    VOWELS = (
        'AA', 'AE', 'AH', 'AO', 'AW',
        'AY', 'EH', 'ER', 'EY', 'IH',
        'IY', 'OW', 'OY', 'UH', 'UW',
    )
    CONSONANTS = (
        'B', 'CH', 'D', 'DH', 'F', 'G',
        'HH', 'JH', 'K', 'L', 'M', 'N',
        'NG', 'P', 'R', 'S', 'SH', 'T',
        'TH', 'V', 'W', 'Y', 'Z', 'ZH',
    )
    # fmt: on

    def __init__(
        self,
        g2p,
        punct=True,
        non_default_punct_list=None,
        stresses=False,
        chars=False,
        *,
        space=' ',
        silence=None,
        apostrophe=True,
        oov=BaseTokenizer.OOV,
        sep='|',  # To be able to distinguish between 2/3 letters codes.
        add_blank_at=None,
        pad_with_space=False,
        text_preprocessing_func=lambda text: english_text_preprocessing(text, lower=False),
    ):
        """English phoneme-based tokenizer.
        Args:
            g2p: Grapheme to phoneme module.
            punct: Whether to reserve grapheme for basic punctuation or not.
            non_default_punct_list: List of punctuation marks which will be used instead default.
            stresses: Whether to use phonemes codes with stresses (0-2) or not.
            chars: Whether to additionally use chars together with phonemes. It is useful if g2p module can return chars too.
            space: Space token as string.
            silence: Silence token as string (will be disabled if it is None).
            apostrophe: Whether to use apostrophe or not.
            oov: OOV token as string.
            sep: Separation token as string.
            add_blank_at: Add blank to labels in the specified order ("last") or after tokens (any non None),
             if None then no blank in labels.
            pad_with_space: Whether to pad text with spaces at the beginning and at the end or not.
            text_preprocessing_func: Text preprocessing function for correct execution of the tokenizer.
             Basically, it replaces all non-unicode characters with unicode ones.
             Note that lower() function shouldn't be applied here, in case the text contains phonemes (it will be handled by g2p).
        """

        self.phoneme_probability = None
        if hasattr(g2p, "phoneme_probability"):
            self.phoneme_probability = g2p.phoneme_probability
        tokens = []
        self.space, tokens = len(tokens), tokens + [space]  # Space

        if silence is not None:
            self.silence, tokens = len(tokens), tokens + [silence]  # Silence

        tokens.extend(self.CONSONANTS)
        vowels = list(self.VOWELS)

        if stresses:
            vowels = [f'{p}{s}' for p, s in itertools.product(vowels, (0, 1, 2))]
        tokens.extend(vowels)

        if chars or self.phoneme_probability is not None:
            if not chars:
                logging.warning(
                    "phoneme_probability was not None, characters will be enabled even though "
                    "chars was set to False."
                )
            tokens.extend(string.ascii_lowercase)

        if apostrophe:
            tokens.append("'")  # Apostrophe

        if punct:
            if non_default_punct_list is not None:
                self.PUNCT_LIST = non_default_punct_list
            tokens.extend(self.PUNCT_LIST)

        super().__init__(tokens, oov=oov, sep=sep, add_blank_at=add_blank_at)

        self.chars = chars if self.phoneme_probability is None else True
        self.punct = punct
        self.stresses = stresses
        self.pad_with_space = pad_with_space

        self.text_preprocessing_func = text_preprocessing_func
        self.g2p = g2p

    def encode(self, text):
        """See base class for more information."""

        text = self.text_preprocessing_func(text)
        g2p_text = self.g2p(text)  # TODO: handle infer
        return self.encode_from_g2p(g2p_text, text)

    def encode_from_g2p(self, g2p_text: List[str], raw_text: Optional[str] = None):
        """
        Encodes text that has already been run through G2P.
        Called for encoding to tokens after text preprocessing and G2P.

        Args:
            g2p_text: G2P's output, could be a mixture of phonemes and graphemes,
                e.g. "see OOV" -> ['S', 'IY1', ' ', 'O', 'O', 'V']
            raw_text: original raw input
        """
        ps, space, tokens = [], self.tokens[self.space], set(self.tokens)
        for p in g2p_text:  # noqa
            # Remove stress
            if p.isalnum() and len(p) == 3 and not self.stresses:
                p = p[:2]

            # Add space if last one isn't one
            if p == space and len(ps) > 0 and ps[-1] != space:
                ps.append(p)
            # Add next phoneme or char (if chars=True)
            elif (p.isalnum() or p == "'") and p in tokens:
                ps.append(p)
            # Add punct
            elif (p in self.PUNCT_LIST) and self.punct:
                ps.append(p)
            # Warn about unknown char/phoneme
            elif p != space:
                message = f"Text: [{''.join(g2p_text)}] contains unknown char/phoneme: [{p}]."
                if raw_text is not None:
                    message += f"Original text: [{raw_text}]. Symbol will be skipped."
                logging.warning(message)

        # Remove trailing spaces
        if ps:
            while ps[-1] == space:
                ps.pop()

        if self.pad_with_space:
            ps = [space] + ps + [space]

        return [self._token2id[p] for p in ps]

    @contextmanager
    def set_phone_prob(self, prob):
        if hasattr(self.g2p, "phoneme_probability"):
            self.g2p.phoneme_probability = prob
        try:
            yield
        finally:
            if hasattr(self.g2p, "phoneme_probability"):
                self.g2p.phoneme_probability = self.phoneme_probability


@experimental
class IPATokenizer(BaseTokenizer):
    def __init__(
        self,
        g2p,
        locale="en-US",
        punct=True,
        non_default_punct_list=None,
        fixed_vocab=None,
        *,
        space=' ',
        silence=None,
        apostrophe=False,
        oov=BaseTokenizer.OOV,
        sep='|',  # To be able to distinguish between symbols
        add_blank_at=None,
        pad_with_space=False,
    ):
        """General-purpose IPA-based tokenizer.
        Args:
            g2p: Grapheme to phoneme module, should be IpaG2p or some subclass thereof.
            locale: Locale used to determine default text processing logic and punctuation.
                Supports ["en-US", "de-DE", "es-ES", "fr-FR"]. Defaults to "en-US".
                Specify None if implementing custom logic for a new locale.
            punct: Whether to reserve grapheme for basic punctuation or not.
            non_default_punct_list: List of punctuation marks which will be used instead default, if any.
            fixed_vocab: List of valid grapheme/phoneme tokens for the model.
                Set only if overriding the default vocab generation process (reading from G2P dict).
                If set, any dataset entries that have unincluded graphemes will be filtered out, and any words whose
                pronunciations have unincluded phonemes will be treated as OOV.
                Please make sure that the grapheme prefixes and cases are consistent with the G2P module's settings.
                Defaults to None, which means default vocab generation is used.
            space: Space token as string.
            silence: Silence token as string (will be disabled if it is None).
            apostrophe: Whether to use apostrophe or not.
            oov: OOV token as string.
            sep: Separation token as string.
            add_blank_at: Add blank to labels in the specified order ("last") or after tokens (any non None),
                if None then no blank in labels.
            pad_with_space: Whether to pad text with spaces at the beginning and at the end or not.
        """
        if not hasattr(g2p, "symbols"):
            logging.error(
                f"Please make sure the G2P module passed into the IPATokenizer has a `symbols` attribute. "
                f"This is required in order to build the tokenizer vocabulary.\n"
                f"Expected e.g. IpaG2p, found {type(g2p)}"
            )
            raise ValueError("G2P modules passed into the IPATokenizer must have `symbols` defined.")

        if locale is not None:
            validate_locale(locale)

        self.phoneme_probability = None
        if hasattr(g2p, "phoneme_probability"):
            self.phoneme_probability = g2p.phoneme_probability

        if locale == "en-US":
            self.text_preprocessing_func = lambda text: english_text_preprocessing(text, lower=False)
        else:
            self.text_preprocessing_func = any_locale_text_preprocessing

        # Build tokens list if fixed_vocab isn't set
        if fixed_vocab:
            tokens = {self.text_preprocessing_func(c) for c in fixed_vocab}
            self.set_fixed_vocab = True  # Used to check whether dataset entries need filtering

            if g2p.symbols == tokens:
                logging.info(
                    "Did not replace G2P valid symbol set since the given set is equivalent to the existing one."
                )
                self.set_fixed_vocab = False
            else:
                g2p.replace_symbols(tokens)
        else:
            tokens = set(g2p.symbols)
            self.set_fixed_vocab = False

        if apostrophe:
            tokens.add("'")

        if punct:
            if non_default_punct_list is not None:
                self.punct_list = non_default_punct_list
            else:
                self.punct_list = get_ipa_punctuation_list(locale)

            tokens.update(self.punct_list)

        # Sort to ensure that vocab is in the same order every time
        tokens = sorted(list(tokens))

        if space in g2p.symbols:
            self.space = tokens.index(space)
        else:
            self.space, tokens = len(tokens), tokens + [space]

        if silence is not None:
            self.silence, tokens = len(tokens), tokens + [silence]

        super().__init__(tokens, oov=oov, sep=sep, add_blank_at=add_blank_at)

        self.tokens_set = set(self.tokens)  # To save some repeated work when filtering entries

        self.punct = punct
        self.pad_with_space = pad_with_space

        self.g2p = g2p

    def encode(self, text: str) -> List[int]:
        """See base class for more information."""
        # normalize the input text with "NFC" form.
        text = self.text_preprocessing_func(text)

        # transliterate the text into phoneme sequences and/or grapheme sequences.
        g2p_text = self.g2p(text)

        return self.encode_from_g2p(g2p_text, text)

    def encode_from_g2p(self, g2p_text: List[str], raw_text: Optional[str] = None) -> List[int]:
        """
        Tokenize the `g2p_text` that has been already run through G2P. Each item in the `g2p_text` would be encoded as
        one of the integer IDs predefined in `self._token2id`. Note that this function should be called after
        `self.text_preprocessing_func` and `self.g2p` functions

        Args:
            g2p_text (List[str]): a sequence of tokens from G2P's output. It could be a sequence of phonemes, a sequence
                of graphemes, or a mixture of both. For example, `['ˈ', 's', 'i', ' ', '#O', '#O', '#V']`, which is the
                G2P's output of the text "see OOV", where '#' is prepended to each grapheme in order to distinguish
                graphemes from phonemes if there are overlaps in between. The prefix '#' can be customized in
                `nemo.collections.tts.g2p.models.i18n_ipa.IpaG2p.grapheme_prefix`.
            raw_text (str): the original text after calling `self.text_preprocessing_func`. It is optional. It is only
                used to deliver a warning message that some graphemes from the original text are skipped.

        Returns: a list of integer IDs that tokenize the `g2p_text`.
        """
        ps, space, tokens = [], self.tokens[self.space], set(self.tokens)
        for p in g2p_text:
            if p == space and len(ps) > 0 and ps[-1] != space:
                # Add space if last token isn't one
                ps.append(p)
            elif p in tokens:
                # Add next phoneme or char (if chars=True)
                ps.append(p)
            elif (p in self.punct_list) and self.punct:
                # Add punct
                ps.append(p)
            elif p != space:
                message = f"Text: [{''.join(g2p_text)}] contains unknown char/phoneme: [{p}]."
                if raw_text is not None:
                    message += f"Original text: [{raw_text}]. Symbol will be skipped."
                logging.warning(message)

        # Remove trailing spaces
        if ps:
            while ps[-1] == space:
                ps.pop()

        if self.pad_with_space:
            ps = [space] + ps + [space]

        # Token index lookups
        return [self._token2id[p] for p in ps]

    @contextmanager
    def set_phone_prob(self, prob):
        if hasattr(self.g2p, "phoneme_probability"):
            self.g2p.phoneme_probability = prob
        try:
            yield
        finally:
            if hasattr(self.g2p, "phoneme_probability"):
                self.g2p.phoneme_probability = self.phoneme_probability


class ChinesePhonemesTokenizer(BaseTokenizer):
    # fmt: off
    PUNCT_LIST = (  # Derived from LJSpeech and "/" additionally
        ',', '.', '!', '?', '-',
        ':', ';', '/', '"', '(',
        ')', '[', ']', '{', '}',
    )
    ZH_PUNCT_LIST = list("，。？！；：、‘’“”（）【】「」《》") + list(PUNCT_LIST)

    def __init__(
        self,
        g2p,
        punct=True,
        non_default_punct_list=None,
        *,
        space=' ',
        silence=None,
        apostrophe=True,
        sep='|',  # To be able to distinguish between 2/3 letters codes.
        add_blank_at=None,
        pad_with_space=False,
        text_preprocessing_func=chinese_text_preprocessing,
    ):
        """Chinese phoneme-based tokenizer.
        Note: This tokenizer for now covers Chinese phonemes/tones and English letters because our dataset contains
              both Chinese and English graphemes.
        Args:
            g2p: Grapheme to phoneme module.
            punct: Whether to reserve grapheme for basic punctuation or not.
            non_default_punct_list: List of punctuation marks which will be used instead default.
            space: Space token as string.
            silence: Silence token as string (will be disabled if it is None).
            apostrophe: Whether to use apostrophe or not.
            sep: Separation token as string.
            add_blank_at: Add blank to labels in the specified order ("last") or after tokens (any non None),
             if None then no blank in labels.
            pad_with_space: Whether to pad text with spaces at the beginning and at the end or not.
            text_preprocessing_func: Text preprocessing function for correct execution of the tokenizer.
             Basically, it replaces all non-unicode characters with unicode ones.
             Note that lower() function shouldn't be applied here, in case the text contains phonemes (it will be handled by g2p).
        """
        tokens = []
        self.space, tokens = len(tokens), tokens + [space]  # Space

        if silence is not None:
            self.silence, tokens = len(tokens), tokens + [silence]  # Silence

        self.phoneme_list = g2p.phoneme_list
        self.tone_list = g2p.tone_list
        self.ascii_letter_list = g2p.ascii_letter_list

        tokens.extend(self.phoneme_list)
        tokens.extend(self.tone_list)
        tokens.extend(self.ascii_letter_list)

        self.text_preprocessing_func = text_preprocessing_func

        if apostrophe:
            tokens.append("'")  # Apostrophe

        if punct:
            if non_default_punct_list is not None:
                self.PUNCT_LIST = non_default_punct_list
            else:
                self.PUNCT_LIST = list(self.ZH_PUNCT_LIST)
            tokens.extend(self.PUNCT_LIST)

        super().__init__(tokens, sep=sep, add_blank_at=add_blank_at)

        self.punct = punct
        self.pad_with_space = pad_with_space
        self.g2p = g2p

    def encode(self, text: str) -> List[int]:
        """See base class for more information."""
        text = self.text_preprocessing_func(text)
        g2p_text = self.g2p(text)
        return self.encode_from_g2p(g2p_text, text)

    def encode_from_g2p(self, g2p_text: List[str], raw_text: Optional[str] = None):
        """
        Encodes text that has already been run through G2Pr.
        Called for encoding to tokens after text preprocessing and G2P.

        Args:
            g2p_text: G2P's output, could be a mixture of Chinese phonemes and English letters.
            raw_text: original raw input
        """
        ps, space, tokens = [], self.tokens[self.space], set(self.tokens)
        for p in g2p_text:  # noqa
            # Add space if last one isn't one
            if p == space and len(ps) > 0 and ps[-1] != space:
                ps.append(p)
            # Add next phoneme or tone or ascii letter or apostrophe.
            elif (p.isalnum() or p == "'" or p in self.phoneme_list + self.tone_list + self.ascii_letter_list) and p in tokens:
                ps.append(p)
            # Add punctuation
            elif (p in self.PUNCT_LIST) and self.punct:
                ps.append(p)
            # Warn about unknown char/phoneme
            elif p != space:
                message = f"Text: [{' '.join(g2p_text)}] contains unknown char/phoneme: [{p}]."
                if raw_text is not None:
                    message += f"Original text: [{raw_text}]. Symbol will be skipped."
                logging.warning(message)

        # Remove trailing spaces
        if ps:
            while ps[-1] == space:
                ps.pop()

        if self.pad_with_space:
            ps = [space] + ps + [space]

        return [self._token2id[p] for p in ps]<|MERGE_RESOLUTION|>--- conflicted
+++ resolved
@@ -28,10 +28,7 @@
     any_locale_text_preprocessing,
     chinese_text_preprocessing,
     english_text_preprocessing,
-<<<<<<< HEAD
-=======
     french_text_preprocessing,
->>>>>>> 1fede572
     italian_text_preprocessing,
     spanish_text_preprocessing,
 )
@@ -272,8 +269,6 @@
         )
 
 
-<<<<<<< HEAD
-=======
 class FrenchCharsTokenizer(BaseCharsTokenizer):
 
     PUNCT_LIST = get_ipa_punctuation_list("fr-FR")
@@ -303,7 +298,6 @@
         )
 
 
->>>>>>> 1fede572
 class ItalianCharsTokenizer(BaseCharsTokenizer):
     PUNCT_LIST = get_ipa_punctuation_list("it-IT")
 
