# Copyright (c) 2023, NVIDIA CORPORATION.  All rights reserved.
#
# Licensed under the Apache License, Version 2.0 (the "License");
# you may not use this file except in compliance with the License.
# You may obtain a copy of the License at
#
#     http://www.apache.org/licenses/LICENSE-2.0
#
# Unless required by applicable law or agreed to in writing, software
# distributed under the License is distributed on an "AS IS" BASIS,
# WITHOUT WARRANTIES OR CONDITIONS OF ANY KIND, either express or implied.
# See the License for the specific language governing permissions and
# limitations under the License.
import itertools
import json
from functools import partial
from typing import Any, Optional

import torch
from omegaconf import DictConfig, ListConfig
from pytorch_lightning.trainer.trainer import Trainer

from nemo.collections.common.metrics import MetricStringToTorchMetric
from nemo.collections.nlp.data.language_modeling.megatron.base_dataset_utils import (
    get_datasets_weights_and_num_samples,
)
from nemo.collections.nlp.data.language_modeling.megatron.blendable_dataset import BlendableDataset
from nemo.collections.nlp.data.language_modeling.megatron.gpt_sft_chat_dataset import GPTSFTChatDataset
from nemo.collections.nlp.data.language_modeling.megatron.gpt_sft_dataset import GPTSFTDataset
from nemo.collections.nlp.data.language_modeling.megatron.megatron_batch_samplers import (
    MegatronPretrainingBatchSampler,
)
from nemo.collections.nlp.models.language_modeling.megatron_gpt_model import MegatronGPTModel
from nemo.collections.nlp.modules.common.megatron.utils import get_iterator_k_split
from nemo.collections.nlp.modules.common.text_generation_utils import (
    LengthParam,
    SamplingParam,
    generate,
    get_computeprob_response,
    megatron_gpt_generate,
)
from nemo.collections.nlp.parts.utils_funcs import get_last_rank
from nemo.utils import AppState, logging

try:
    from apex.transformer.pipeline_parallel.utils import (
        _reconfigure_microbatch_calculator,
        get_current_global_batch_size,
        get_micro_batch_size,
        get_num_microbatches,
    )

    HAVE_APEX = True
except (ImportError, ModuleNotFoundError):
    HAVE_APEX = False

try:
    from megatron.core import parallel_state
    from megatron.core.pipeline_parallel.schedules import get_forward_backward_func

    HAVE_MEGATRON_CORE = True

except (ImportError, ModuleNotFoundError):

    HAVE_MEGATRON_CORE = False


__all__ = ['MegatronGPTSFTModel']


class MegatronGPTSFTModel(MegatronGPTModel):
    """
    Megatron GPT Supervised Fine-Tuning
    """

    def __init__(self, cfg: DictConfig, trainer: Trainer):
        if not HAVE_APEX:
            raise ImportError(
                "Apex was not found. Please see the NeMo README for installation instructions: https://github.com/NVIDIA/NeMo#megatron-gpt."
            )
        super().__init__(cfg, trainer=trainer)
        self.sep_id = cfg.get('sep_id', 49704)
        if hasattr(self.cfg.data, "validation_ds"):
            self.val_metric, self.val_metric_name = self.setup_metric(self.cfg.data.validation_ds)
            self.val_metric = torch.nn.ModuleList(self.val_metric) if self.val_metric is not None else None
            # Used other keys from metadata to calulate metrics
            if hasattr(self.cfg.data.validation_ds, "metric"):
                self.val_metric_label_key = self.cfg.data.validation_ds.metric.get('label_key', 'labels')

        if hasattr(self.cfg.data, "test_ds"):
            self.test_metric, self.test_metric_name = self.setup_metric(self.cfg.data.test_ds)
            self.test_metric = torch.nn.ModuleList(self.test_metric) if self.test_metric is not None else None
            # Used other keys from metadata to calulate metrics
            if hasattr(self.cfg.data.test_ds, "metric"):
                self.test_metric_label_key = self.cfg.data.test_ds.metric.get('label_key', 'labels')

        if self.cfg.get('megatron_amp_O2', False):
            base_module = self.model.module
        else:
            base_module = self.model

        self._reset_activation_checkpointing_args()
        self._reset_sequence_parallelism_args()
        self.virtual_tokens = 0

    def setup_metric(self, data_cfg):
        metric_name = "exact_string_match"
        if not hasattr(data_cfg, "metric"):
            metric = MetricStringToTorchMetric["exact_string_match"]
        else:
            if not hasattr(data_cfg.metric, "name"):
                raise ValueError("Metric name is not provided in the metric config.")
            if data_cfg.metric.name == "loss":
                return None, "loss"
            if data_cfg.metric.name not in MetricStringToTorchMetric:
                raise KeyError(
                    f"{data_cfg.metric.name} is not supported. List of supported metrics: {MetricStringToTorchMetric.keys()}"
                )
            if data_cfg.metric.name in self._metrics_require_string2category_map:
                if data_cfg.metric.average is None:
                    raise ValueError(
                        f"{data_cfg.metric.name} requires specifying whether you want to compute a micro or macro average. Found None."
                    )
            if (
                data_cfg.metric.get('labels_are_strings', False)
                and data_cfg.metric.name in self._metrics_require_string2category_map
            ):
                if data_cfg.metric.num_classes is None:
                    raise ValueError(
                        "Number of classes is not provided in the metric section within the data config. "
                        f"Please provide the number of classes in the data config to use the {data_cfg.metric.name} metric."
                    )
                if data_cfg.metric.get('class_labels', None) is None or not isinstance(
                    data_cfg.metric.get('class_labels', None), ListConfig
                ):
                    raise ValueError(
                        "Class labels are not provided properly in the metric section witnin the data config. "
                        f"Please provide the class labels as a list of strings in the data config to use the {data_cfg.metric.name} metric."
                    )
                if len(data_cfg.metric.get('class_labels', None)) != data_cfg.metric.num_classes:
                    raise ValueError(
                        f"Number of class labels {len(data_cfg.metric.get('class_labels', None))} does not match `num_classes` : {data_cfg.metric.num_classes}"
                    )

            metric_name = data_cfg.metric.name
            metric = MetricStringToTorchMetric[metric_name]

            if isinstance(data_cfg.file_names, ListConfig):
                if 'rouge' not in data_cfg.metric.name:
                    metric = [
                        metric(average=data_cfg.metric.average, num_classes=data_cfg.metric.num_classes)
                        for _ in range(len(data_cfg.file_names))
                    ]
                else:
                    metric = [metric() for _ in range(len(data_cfg.file_names))]
            else:
                if 'rouge' not in data_cfg.metric.name:
                    metric = [metric(average=data_cfg.metric.average, num_classes=data_cfg.metric.num_classes)]
                else:
                    metric = [metric()]

        return metric, metric_name

    @property
    def _metrics_require_string2category_map(self):
        return set(["f1", "accuracy", "average_precision"])

    def setup(self, stage=None):
        # NOTE: super().__init__ will try and setup train/val/test datasets, but we sidestep this using a if self._train_ds is not None condition
        # We then set things up for real only once setup() of this class is called.
        resume_checkpoint_path = self.trainer.ckpt_path
        if resume_checkpoint_path:
            init_consumed_samples = self._extract_consumed_samples_from_ckpt(resume_checkpoint_path)
        else:
            init_consumed_samples = 0
        self.init_consumed_samples = init_consumed_samples

        if stage == 'predict':
            return

        # If the user wants to manually override train and validation dataloaders before calling `.fit()`
        if self._train_dl is not None and self._validation_dl is not None:
            return
        self.build_train_valid_test_datasets(stage=stage)
        if hasattr(self, '_train_ds'):
            self.setup_training_dataloader()
        if hasattr(self, '_validation_ds'):
            self._validation_dl = self.setup_eval_dataloader(self._validation_ds, self.cfg.data.validation_ds)
        if hasattr(self.cfg.data, 'test_ds') and self.cfg.data.test_ds.get('file_names', None) is not None:
            self._test_dl = self.setup_eval_dataloader(self._test_ds, self.cfg.data.test_ds)

        # Raise error if using multiple dataloaders
        if type(self._validation_dl) == list and len(self._validation_dl) > 1:
            raise NotImplementedError('Lightning 2.0 does not support multiple dataloaders with dataloader_iter')

        if type(self._test_dl) == list and len(self._test_dl) > 1:
            raise NotImplementedError('Lightning 2.0 does not support multiple dataloaders with dataloader_iter')

        # when using pipeline model parallel the final stage need to initialize word embeddings
        if not self.cfg.get('mcore_gpt', False):
            if parallel_state.get_pipeline_model_parallel_world_size() > 1:
                if isinstance(self.model, list):
                    for i, module in enumerate(self.model):
                        parallel_state.set_virtual_pipeline_model_parallel_rank(i)
                        module.sync_initial_word_embeddings()
                    parallel_state.set_virtual_pipeline_model_parallel_rank(0)
                else:
                    self.model.sync_initial_word_embeddings()

        if self.cfg.get('transformer_engine', False):
            self.setup_transformer_engine_tp_groups()

    def _build_dataset(self, data_cfg, is_train=True):
        datasets = []
        # Determine if we are using a single dataset or a list of datasets.
        is_list_config = isinstance(data_cfg.file_names, ListConfig)
        if not is_list_config:
            raise ValueError(f"SFT train/validation datasets must be provided as a list of individual JSONL files.")

        if is_train:
            # Construct the data prefix list for `get_datasets_weights_and_num_samples()`
            # that is of the format [weight1,file_name1,weight2,file_name2,...]
            if data_cfg.concat_sampling_probabilities is None or not isinstance(
                data_cfg.concat_sampling_probabilities, ListConfig
            ):
                raise ValueError(
                    (
                        f"concat_sampling_probabilities must be a ListConfig with the same number of files in file_names."
                        f"Found: {data_cfg.concat_sampling_probabilities}"
                    )
                )

            if len(data_cfg.get('concat_sampling_probabilities', None)) != len(data_cfg.file_names):
                raise ValueError(
                    (
                        f"concat_sampling_probabilities must be of the same size as file_names.",
                        f"Provided size {len(data_cfg.concat_sampling_probabilities)}, number of datasets {len(data_cfg.file_names)}",
                    )
                )

            data_prefix = []
            for weight, prefix in zip(data_cfg.concat_sampling_probabilities, data_cfg.file_names):
                data_prefix.append(weight)
                data_prefix.append(prefix)

            if self.trainer.max_steps is None or self.trainer.max_steps <= 0:
                raise ValueError(
                    f'Trainer max_steps must be set to a positive integer. Found {self.trainer.max_steps}'
                )
            num_train_samples = [self.trainer.max_steps * data_cfg.global_batch_size]
            _, _, num_train_samples_per_dataset = get_datasets_weights_and_num_samples(data_prefix, num_train_samples)
            num_train_samples_after_blend = sum([x[0] for x in num_train_samples_per_dataset])
        else:
            num_train_samples_per_dataset = [[None]] * len(data_cfg.file_names)

        # Check dataset max_seq_legnth and max_position_embeddings size
        if (
            self.cfg.get('position_embedding_type', None) in [None, 'learned_absolute']
            and data_cfg.max_seq_length > self.cfg.max_position_embeddings
        ):
            logging.warning(
                f"Set dataset max_seq_length to max_position_embeddings {self.cfg.max_position_embeddings} if using learned_absolute position embedding"
            )
            data_cfg.max_seq_length = self.cfg.max_position_embeddings

        for file_path, num_samples in zip(data_cfg.file_names, num_train_samples_per_dataset):
            if self.cfg.data.get("chat", False):
                dataset_cls = GPTSFTChatDataset
            else:
                dataset_cls = GPTSFTDataset
            dataset = dataset_cls(
                file_path=file_path,
                tokenizer=self.tokenizer,
                max_seq_length=data_cfg.max_seq_length,
                min_seq_length=data_cfg.min_seq_length,
                add_bos=data_cfg.get('add_bos', False),
                add_eos=data_cfg.get('add_eos', True),
                add_sep=data_cfg.get('add_sep', False),
                sep_id=self.sep_id,
                max_num_samples=num_samples[0],
                seed=data_cfg.get('seed', 1234),
                label_key=data_cfg.get('label_key', 'answer'),
                answer_only_loss=self.cfg.get('answer_only_loss', True),
<<<<<<< HEAD
                truncation_field=data_cfg.get('truncation_field', 'context'),
=======
                truncation_field=data_cfg.get('truncation_field', 'text'),
>>>>>>> b850d14d
                pad_to_max_length=data_cfg.get('pad_to_max_length', False),
                index_mapping_dir=data_cfg.get('index_mapping_dir', None),
                prompt_template=data_cfg.get('prompt_template', None),
                virtual_tokens=self.virtual_tokens,
                tokens_to_generate=data_cfg.get(
                    'tokens_to_generate', 0
                ),  # used at inference time to allocate tensor positions for tokens that will be generated by inf procedure.
                memmap_workers=data_cfg.get(
                    'memmap_workers', None
                ),  # used to set num. of workers to create the memmap index files
                hf_dataset=data_cfg.get(
                    'hf_dataset', False
                ),  # Whether to load the json file with the HuggingFace dataset. otherwise, will load the jsonl file with the JSONLMemMapDataset.
                truncation_method=data_cfg.get(
                    'truncation_method', 'right'
                ),  # used to choose truncation method. Options: ['random', 'left', 'right']
            )
            datasets.append(dataset)

        if is_train:
            dataset = BlendableDataset(
                datasets=datasets, weights=data_cfg.concat_sampling_probabilities, size=num_train_samples_after_blend
            )
            return dataset
        else:
            return datasets

    def _determine_log_key(self, data_config, dataloader_idx, metric_name, mode):
        # Function that determines whether to log based on the user provided name of the dataset or the dataloader index.
        base_key = f"{mode}_{metric_name}_" if metric_name is not None else f"{mode}_"
        # If the user provided names for each validation/test dataset, use those.
        if hasattr(data_config, "names") and data_config.names is not None:
            # With only a single validation/test dataset, the name is not a list.
            if not isinstance(data_config.names, ListConfig):
                name = data_config.names
            else:
                name = data_config.names[dataloader_idx]
            return base_key + name
        else:
            return base_key + f"dataloader{dataloader_idx}"

    def fwd_bwd_step(self, dataloader_iter, batch_idx, forward_only):
        batch = next(dataloader_iter)
        # Pass only torch.Tensor to prevent errors when process get_iterator_k_split()
        batch = {k: v for k, v in batch.items() if isinstance(v, torch.Tensor)}
        _, seq_length = batch['tokens'].shape
        data_iter = get_iterator_k_split(batch, get_num_microbatches())

        # handle asynchronous grad reduction
        no_sync_func = None
        grad_sync_func = None
        param_sync_func = None
        if not forward_only and self.with_distributed_adam:
            no_sync_func = partial(self._optimizer.no_sync, greedy_grad_copy=self.megatron_amp_o2,)
            grad_sync_func = self.reduce_overlap_gradients
            param_sync_func = self.sync_overlap_parameters

        self.model.config.no_sync_func = no_sync_func
        self.model.config.grad_sync_func = grad_sync_func
        self.model.config.param_sync_func = param_sync_func

        fwd_bwd_function = get_forward_backward_func()

        losses_reduced_per_micro_batch = fwd_bwd_function(
            forward_step_func=self.get_forward_output_and_loss_func(),
            data_iterator=data_iter,
            model=[self.model],
            num_microbatches=get_num_microbatches(),
            forward_only=forward_only,
            seq_length=seq_length,
            micro_batch_size=get_micro_batch_size(),
        )

        # only the last stages of the pipeline return losses
        if losses_reduced_per_micro_batch:
            if (not forward_only) or self.cfg.data.get('validation_drop_last', True):
                # average loss across micro batches
                loss_tensors_list = [loss_reduced['avg'] for loss_reduced in losses_reduced_per_micro_batch]
                loss_tensor = torch.concat(loss_tensors_list)
                loss_mean = loss_tensor.mean()
            else:
                # Get the total loss since micro batches sizes are not uniform
                loss_sum_tensors_list = [
                    loss_sum['loss_sum_and_ub_size']
                    for loss_sum in losses_reduced_per_micro_batch
                    if loss_sum['loss_sum_and_ub_size'][1] > 0
                ]
                loss_sum = (
                    torch.vstack(loss_sum_tensors_list).sum(axis=0)
                    if len(loss_sum_tensors_list) > 0
                    else torch.tensor([0.0, 0.0]).cuda()
                )
                return loss_sum
        else:
            # we're not on the last pipeline stage so no losses
            if forward_only:
                loss_mean = []
            else:
                loss_mean = torch.tensor(0.0).cuda()

        return loss_mean

    def validation_step(self, dataloader_iter, batch_idx, dataloader_idx=0):
        return self.inference_step(dataloader_iter, batch_idx, 'validation', dataloader_idx)

    def test_step(self, dataloader_iter, batch_idx, dataloader_idx=0):
        # Add try except since dataloader_iter in PTL 2.0 doesnt catch the end of iterables
        return self.inference_step(dataloader_iter, batch_idx, 'test', dataloader_idx)

    def inference_step(self, dataloader_iter, batch_idx, mode, dataloader_idx=0):
<<<<<<< HEAD
=======
        # Check if iterator is exhausted
        dataloader_iter, done = self._val_iterator_done(dataloader_iter)
        if done:
            return
>>>>>>> b850d14d
        batch = next(dataloader_iter)
        data_cfg = self.cfg.data.validation_ds if mode == 'validation' else self.cfg.data.test_ds
        self._reconfigure_and_process_inference_batch(batch, data_cfg)
        # Meta data from dataset
        metadata = batch.get('metadata', [{}] * len(batch['tokens']))
        loss = super().validation_step(itertools.chain([batch]), batch_idx)

<<<<<<< HEAD
        # We need _inference_config to get generation params
        # add_BOS and tokens_to_generate are set in dataset
        if self.get_inference_config() is None:
            self.set_inference_config(inference_config={})
        self._inference_config['add_BOS'] = data_cfg.add_bos
        self._inference_config['tokens_to_generate'] = data_cfg.get('tokens_to_generate')

        output = self.predict_step(batch, batch_idx, dataloader_idx)

        inputs_text = [self.tokenizer.ids_to_text(c.tolist()) for c in batch['contexts']]
        labels_text = [self.tokenizer.ids_to_text(a.tolist()) for a in batch['answers']]
        preds_text = [
            self.tokenizer.ids_to_text(t[l.item() :][: data_cfg.get('tokens_to_generate')])
            for t, l in zip(output['token_ids'], batch['context_lengths'])
        ]
=======
        if data_cfg.get("write_predictions_to_file", False) or data_cfg.metric.name != 'loss':
            # We need _inference_config to get generation params
            # add_BOS and tokens_to_generate are set in dataset
            if self.get_inference_config() is None:
                self.set_inference_config(inference_config={})
            self._inference_config['add_BOS'] = data_cfg.add_bos
            self._inference_config['tokens_to_generate'] = data_cfg.get('tokens_to_generate')

            output = self.predict_step(batch, batch_idx, dataloader_idx)
            inputs_text = [self.tokenizer.ids_to_text(c.tolist()) for c in batch['contexts']]
            labels_text = [self.tokenizer.ids_to_text(a.tolist()) for a in batch['answers']]
            preds_text = [
                self.tokenizer.ids_to_text(t[l.item() :][: data_cfg.get('tokens_to_generate')])
                for t, l in zip(output['token_ids'], batch['context_lengths'])
            ]
        else:
            inputs_text, labels_text, preds_text = [], [], []
>>>>>>> b850d14d

        outputs = {
            'loss': loss,
            'preds': preds_text,  # [str]
            'labels': labels_text,  # [str]
            'inputs': inputs_text,  # [str]
            'metadata': metadata,  # [dict]
        }

        if mode == 'validation':
            if type(self.trainer.val_dataloaders) == list and len(self.trainer.val_dataloaders) > 1:
                # super().validation_step appends just loss to self.validation_step_outputs, replace the last appended loss with the outputs dict
                self.validation_step_outputs[dataloader_idx][-1] = outputs
            else:
                # super().validation_step appends just loss to self.validation_step_outputs, replace the last appended loss with the outputs dict
                self.validation_step_outputs[-1] = outputs
        else:
            if type(self.trainer.test_dataloaders) == list and len(self.trainer.test_dataloaders) > 1:
                self.test_step_outputs[dataloader_idx][-1] = outputs
            else:
                self.test_step_outputs[-1] = outputs
        return outputs

    def inference_epoch_end(self, outputs, mode, data_cfg):
        # Parent class will handle logging of the loss.
        if not outputs:
            return

        if isinstance(outputs[0], dict):
            outputs = [outputs]

        averaged_loss = []
        averaged_metric = []
        # Log metrics for each provided validation/test dataset.
        for dataloader_idx, output in enumerate(outputs):
            # Expand on_validation_epoch_end from parent class MegatronGPTModel as on_validation_epoch_end doesnt take outputs arg
            # loss = super().on_validation_epoch_end([x['loss'] for x in output])
            loss_vals = [x['loss'] for x in output]
            if parallel_state.is_pipeline_last_stage():
                # only the last pipeline parallel stages return loss with their batch size
                if self.cfg.data.get('validation_drop_last', True):
                    loss = torch.stack(loss_vals).mean()
                else:
                    # Compute the avg loss by total_loss across all samples / total number of samples
                    total_loss_and_total_samples = torch.vstack(loss_vals).sum(axis=0)
                    avg_loss = total_loss_and_total_samples[0] / total_loss_and_total_samples[1]
                    loss = avg_loss.type(torch.float32).cuda()
            else:
                loss = torch.tensor(0.0, dtype=torch.float32).cuda()

            # we can only log on one rank if it is rank zero so we broadcast from last rank
            torch.distributed.broadcast(loss, get_last_rank())

            self.log('val_loss', loss, prog_bar=True, rank_zero_only=True, batch_size=1)

            # Determine the key used to log the loss based on the user provided name of the dataset or the dataloader index.
            loss_log_key = self._determine_log_key(data_cfg, dataloader_idx, "loss", mode)
            self.log(loss_log_key, loss, batch_size=1)
            averaged_loss.append(loss)

            # Gather the outputs object from all data parallel ranks since we are using the DistributedSampler which splits data across DDP ranks.
            gathered_outputs = [None for _ in range(parallel_state.get_data_parallel_world_size())]
            torch.distributed.all_gather_object(
                gathered_outputs,
                [
                    {'preds': x['preds'], 'labels': x['labels'], 'inputs': x['inputs'], 'metadata': x['metadata']}
                    for x in output
                ],
                group=parallel_state.get_data_parallel_group(),
            )

            # Remove duplicate examples due to distributed sampler.
            inp_label_set = set()
            deduplicated_outputs = {
                'preds': [],
                'labels': [],
                'inputs': [],
                'metadata': [],
            }
            total_size = 0
            for rank in range(0, parallel_state.get_data_parallel_world_size()):
                for batch in gathered_outputs[rank]:
                    for pred, label, input, metadata in zip(
                        batch['preds'], batch['labels'], batch['inputs'], batch['metadata']
                    ):
                        key = input + label
                        total_size += 1
                        if key not in inp_label_set:
                            inp_label_set.add(key)
                            deduplicated_outputs['preds'].append(pred)
                            deduplicated_outputs['labels'].append(label)
                            deduplicated_outputs['inputs'].append(input)
                            deduplicated_outputs['metadata'].append(metadata)

            # Compute metric score
            metric_name = self.val_metric_name if mode == 'validation' else self.test_metric_name
            metric_label_key = self.val_metric_label_key if mode == 'validation' else self.test_metric_label_key
            if metric_name != 'loss':
                metric_log_key = self._determine_log_key(data_cfg, dataloader_idx, metric_name, mode)
                metric_fn = (
                    self.val_metric[dataloader_idx] if mode == 'validation' else self.test_metric[dataloader_idx]
                )
                if metric_label_key in deduplicated_outputs['metadata'][0]:
                    labels = [m[metric_label_key] for m in deduplicated_outputs['metadata']]
                else:
                    labels = deduplicated_outputs['labels']

                for pred, label in zip(deduplicated_outputs['preds'], labels):
                    _ = metric_fn(pred, label)

                metric_result = metric_fn.compute()
<<<<<<< HEAD

                if metric_name == 'rouge':
                    for k, v in metric_result.items():
                        if 'fmeasure' in k:
                            self.log(metric_log_key + f'_{k}', v.item(), sync_dist=True)
                            logging.info(f"{mode} {metric_name} {k}: {v.item()}")
                    metric_result = metric_result['rouge1_fmeasure']
                else:
                    self.log(metric_log_key, metric_result.item(), sync_dist=True)
                    logging.info(f"{mode} {metric_name}: {metric_result.item()}")

                metric_fn.reset()
                averaged_metric.append(metric_result)

=======

                if metric_name == 'rouge':
                    for k, v in metric_result.items():
                        if 'fmeasure' in k:
                            self.log(metric_log_key + f'_{k}', v.item(), sync_dist=True)
                            logging.info(f"{mode} {metric_name} {k}: {v.item()}")
                    metric_result = metric_result['rouge1_fmeasure']
                else:
                    self.log(metric_log_key, metric_result.item(), sync_dist=True)
                    logging.info(f"{mode} {metric_name}: {metric_result.item()}")

                metric_fn.reset()
                averaged_metric.append(metric_result)

>>>>>>> b850d14d
            # Write predictions to file
            if self.global_rank == 0 and data_cfg.get("write_predictions_to_file", False):
                logging.info(
                    f"Total deduplicated inference data size: {total_size} to {len(deduplicated_outputs['inputs'])}"
                )

                # Check if the user provided a prefix path to the file(s) they want to write.
                if not hasattr(data_cfg, "output_file_path_prefix") or data_cfg.output_file_path_prefix is None:
                    raise ValueError(
                        f"Cannot write predictions to file when output_file_path_prefix is not set or present in the yaml config file."
                    )
                filename_log_key = self._determine_log_key(data_cfg, dataloader_idx, None, mode)
                self.write_predictions_to_file(
                    deduplicated_outputs, f"{data_cfg.output_file_path_prefix}_{filename_log_key}"
                )

            torch.distributed.barrier(group=parallel_state.get_data_parallel_group())
            outputs[dataloader_idx].clear()  # free memory

        # Logging of the averaged metrics:
        averaged_loss = sum(averaged_loss) / len(averaged_loss)
        averaged_metric = sum(averaged_metric) / len(averaged_metric) if len(averaged_metric) > 1 else None

        # Handle case where metrics can be nan or inf. This can break checkpoint save/load.
        if averaged_metric is not None and (torch.isinf(averaged_metric) or torch.isnan(averaged_metric)):
            app_state = AppState()
            monitor_mode = app_state.checkpoint_callback_params.mode
            assert monitor_mode in ['min', 'max']
            averaged_metric = 0.0 if monitor_mode == 'max' else 1e5

        if mode == 'validation':
            self.log("validation_loss", averaged_loss, batch_size=1)
            if averaged_metric is not None:
                self.log(f"validation_{self.val_metric_name}", averaged_metric)
        elif mode == 'test':
            self.log("test_loss", averaged_loss, batch_size=1)
            if averaged_metric is not None:
                self.log(f"test_{self.test_metric_name}", averaged_metric)

        # Merge the functionality of previous on_inference_epoch_end() within inference_epoch_end() func here
        app_state = AppState()
        self._restore_activation_checkpointing_args()
        self._restore_sequence_parallelism_args()
        if hasattr(self, "_train_ds"):
            _reconfigure_microbatch_calculator(
                rank=app_state.global_rank,
                rampup_batch_size=None,
                global_batch_size=self.cfg.data.train_ds.global_batch_size,
                micro_batch_size=self.cfg.data.train_ds.micro_batch_size,
                data_parallel_size=parallel_state.get_data_parallel_world_size(),
            )
        # When running `trainer.validate()`, the training dataset is not available.
        else:
            logging.warning('No training data found, reconfiguring microbatches based on validation batch sizes.')
            _reconfigure_microbatch_calculator(
                rank=app_state.global_rank,
                rampup_batch_size=None,
                global_batch_size=data_cfg.global_batch_size,
                micro_batch_size=data_cfg.micro_batch_size,
                data_parallel_size=parallel_state.get_data_parallel_world_size(),
            )

        return averaged_loss, averaged_metric

    def predict_step(self, batch: Any, batch_idx: int, dataloader_idx: Optional[int] = None) -> Any:
        inference_config = self.get_inference_config()
        # need to overwrite some configuration, make it immutable
        inference_config = inference_config.copy()
        global_batch_size_per_gpu = batch['tokens'].size(0)
        num_micro_batches_before_decode = get_num_microbatches()

        compute_logprob = inference_config.get('compute_logprob', False)
        if compute_logprob:
            inference_config['inputs'] = batch
            inference_config['tokens_to_generate'] = 1
            inference_config['all_probs'] = True
            inference_config["add_BOS"] = False
            inference_config['greedy'] = True
            response = generate(self, **inference_config)
            response = get_computeprob_response(self.tokenizer, response, batch)
        else:
            # for megatron_gpt_eval.py
            if isinstance(batch, list):
                inference_config['inputs'] = batch
            else:
                # peft_eval.py
                inference_config['inputs'] = (batch['contexts'].cuda(), batch['context_lengths'].cuda())
            response = generate(self, **inference_config)

        app_state = AppState()
        _reconfigure_microbatch_calculator(
            rank=app_state.global_rank,
            rampup_batch_size=None,
            global_batch_size=global_batch_size_per_gpu * parallel_state.get_data_parallel_world_size(),
            micro_batch_size=global_batch_size_per_gpu // num_micro_batches_before_decode,
            data_parallel_size=parallel_state.get_data_parallel_world_size(),
        )

        return response

    def write_predictions_to_file(self, outputs, output_file_path_prefix):
        output_file_path = output_file_path_prefix + "_inputs_preds_labels.jsonl"
        with open(output_file_path, "w") as f_json:
            assert (
                len(outputs['inputs']) == len(outputs['preds']) == len(outputs['labels']) == len(outputs['metadata'])
            )
            for i, p, l, m in zip(outputs['inputs'], outputs['preds'], outputs['labels'], outputs['metadata']):
                json_string = {'input': i, 'pred': p, 'label': l}
                for k, v in m.items():
                    if k not in json_string:
                        json_string[k] = v
                f_json.write(json.dumps(json_string) + '\n')

        logging.info(f'Predictions saved to {output_file_path}')

    def cast_for_metric(self, pred, label, metric_name, class_labels=None, labels_are_strings=False):
        if metric_name == 'exact_string_match' or 'rouge' in metric_name:
            return pred, label
        pred = pred.replace(' ', '')
        label = label.replace(' ', '')

        # Correlation metrics require casting to float.
        if metric_name in ['pearson_corr_coef', 'spearman_corr_coef']:
            # Text-to-text model predictions may not always be valid floating point numbers.
            try:
                pred = float(pred)
            except ValueError:
                pred = 0.0

            try:
                label = float(label)
            except ValueError:
                raise ValueError(f'Could not convert {label} to float.')

            pred = torch.FloatTensor([pred]).to(self.device)
            label = torch.FloatTensor([label]).to(self.device)

        # Other metrics require casting to integers.
        elif metric_name in self._metrics_require_string2category_map and not labels_are_strings:
            # Text-to-text model predictions may not always be valid integers.
            try:
                pred = int(pred)
            except ValueError:
                pred = 0

            try:
                label = int(label)
            except ValueError:
                raise ValueError(f'Could not convert {label} to int.')

            pred = torch.LongTensor([pred]).to(self.device)
            label = torch.LongTensor([label]).to(self.device)

        # If labels are strings, we need to convert them to indices for some metrics.
        elif metric_name in self._metrics_require_string2category_map and labels_are_strings:
            # Cast string labels to integers before computing the metric.
            if pred not in class_labels:
                pred = 0  # If the prediction is not in the class labels, use the first class label.
            else:
                pred = class_labels.index(pred)
            if label not in class_labels:
                raise ValueError(f"Ground truth labe; {label} is not in the class labels list : {class_labels}")
            label = class_labels.index(label)
            pred = torch.LongTensor([pred]).to(self.device)
            label = torch.LongTensor([label]).to(self.device)
        else:
            raise ValueError(f'Metric {metric_name} not supported.')

        return pred, label

    # Override the parent batch reconfiguring logic.
    def _reconfigure_and_process_inference_batch(self, batch, data_cfg):
        global_batch_size_per_gpu = batch['tokens'].size(0)
        # This should happen only on the last batch of the dataset.
        if (
            global_batch_size_per_gpu
            != get_current_global_batch_size() // parallel_state.get_data_parallel_world_size()
        ):
            # NOTE: This is reconfiguring to make sure there is no grad-acc for validation batches.
            if (
                global_batch_size_per_gpu
                != data_cfg.global_batch_size // parallel_state.get_data_parallel_world_size()
            ):
                app_state = AppState()
                _reconfigure_microbatch_calculator(
                    rank=app_state.global_rank,
                    rampup_batch_size=None,
                    global_batch_size=global_batch_size_per_gpu * parallel_state.get_data_parallel_world_size(),
                    micro_batch_size=global_batch_size_per_gpu,
                    data_parallel_size=parallel_state.get_data_parallel_world_size(),
                )
            # NOTE: need to explicitly handle resetting for multi-validation
            else:
                app_state = AppState()
                _reconfigure_microbatch_calculator(
                    rank=app_state.global_rank,
                    rampup_batch_size=None,
                    global_batch_size=data_cfg.global_batch_size,
                    micro_batch_size=data_cfg.micro_batch_size,
                    data_parallel_size=parallel_state.get_data_parallel_world_size(),
                )

    def build_train_valid_test_datasets(self, stage):
        if stage != 'test':
            logging.info('Building GPT SFT validation datasets.')
            # Wrap this in a list since the general finetuning parent class supports multi-validation.
            self._validation_ds = self._build_dataset(self.cfg.data.validation_ds, is_train=False)
            logging.info(f'Length of val dataset: {len(self._validation_ds[0])}')

        if stage != 'validate':
            if hasattr(self.cfg.data, 'test_ds') and self.cfg.data.test_ds.get('file_names', None) is not None:
                logging.info('Building GPT SFT test datasets.')
                # Wrap this in a list since the general finetuning parent class supports multi-validation.
                self._test_ds = self._build_dataset(self.cfg.data.test_ds, is_train=False)
                logging.info(f'Length of test dataset: {len(self._test_ds[0])}')

        if stage == 'validate' or stage == 'test':
            return
        logging.info('Building GPT SFT traing datasets.')
        self._train_ds = self._build_dataset(self.cfg.data.train_ds)
        logging.info(f'Length of train dataset: {len(self._train_ds)}')

    def build_data_loader(self, dataset, data_cfg, consumed_samples=0):
        """Buld dataloader given an input dataset."""

        logging.info(f'Building dataloader with consumed samples: {consumed_samples}')
        if isinstance(dataset, BlendableDataset):
            collate_fn = dataset.datasets[0].collate_fn
        else:
            collate_fn = dataset.collate_fn

        batch_sampler = MegatronPretrainingBatchSampler(
            total_samples=len(dataset),
            consumed_samples=consumed_samples,
            micro_batch_size=data_cfg.micro_batch_size,
            global_batch_size=data_cfg.global_batch_size,
            data_parallel_rank=parallel_state.get_data_parallel_rank(),
            data_parallel_size=parallel_state.get_data_parallel_world_size(),
            drop_last=data_cfg.drop_last,
            pad_samples_to_global_batch_size=not data_cfg.drop_last,
        )
        return torch.utils.data.DataLoader(
            dataset,
            batch_sampler=batch_sampler,
            collate_fn=collate_fn,
            num_workers=data_cfg.num_workers,
            pin_memory=data_cfg.pin_memory,
        )

    def setup_training_dataloader(self):
        if hasattr(self, '_train_ds'):
            consumed_samples = self.compute_consumed_samples(0)
            self._train_dl = self.build_data_loader(
                dataset=self._train_ds, data_cfg=self.cfg.data.train_ds, consumed_samples=consumed_samples,
            )

    def setup_eval_dataloader(self, datasets, data_cfg):
        dataloaders = []
        for dataset in datasets:
            eval_dl = self.build_data_loader(dataset=dataset, data_cfg=data_cfg, consumed_samples=0,)
            dataloaders.append(eval_dl)
        return dataloaders

    def on_validation_epoch_start(self):
        self._reset_activation_checkpointing_args()
        self._reset_sequence_parallelism_args()
        app_state = AppState()
        _reconfigure_microbatch_calculator(
            rank=app_state.global_rank,
            rampup_batch_size=None,
            global_batch_size=self.cfg.data.validation_ds.global_batch_size,
            micro_batch_size=self.cfg.data.validation_ds.micro_batch_size,
            data_parallel_size=parallel_state.get_data_parallel_world_size(),
        )
        return super().on_validation_epoch_start()

    def on_test_epoch_start(self):
        self._reset_activation_checkpointing_args()
        self._reset_sequence_parallelism_args()
        app_state = AppState()
        _reconfigure_microbatch_calculator(
            rank=app_state.global_rank,
            rampup_batch_size=None,
            global_batch_size=self.cfg.data.test_ds.global_batch_size,
            micro_batch_size=self.cfg.data.test_ds.micro_batch_size,
            data_parallel_size=parallel_state.get_data_parallel_world_size(),
        )
        return super().on_test_epoch_start()

    def on_test_epoch_end(self):
        _ = self.inference_epoch_end(self.test_step_outputs, 'test', self.cfg.data.test_ds)
        # Commenting as on_test_epoch_end was a no-op in PTL 1.9
        # return super().on_test_epoch_end()

    def on_validation_epoch_end(self):
        _ = self.inference_epoch_end(self.validation_step_outputs, 'validation', self.cfg.data.validation_ds)
        # Commenting as on_validation_epoch_end was a no-op in PTL 1.9
        # return super().on_validation_epoch_end()

    def on_train_epoch_start(self) -> None:
        # Same logic as validation epoch end, but this may be need if there is no validation sanity check to trigger on_validation_epoch_end()
        self.on_validation_epoch_end()
        return super().on_train_epoch_start()<|MERGE_RESOLUTION|>--- conflicted
+++ resolved
@@ -281,11 +281,7 @@
                 seed=data_cfg.get('seed', 1234),
                 label_key=data_cfg.get('label_key', 'answer'),
                 answer_only_loss=self.cfg.get('answer_only_loss', True),
-<<<<<<< HEAD
-                truncation_field=data_cfg.get('truncation_field', 'context'),
-=======
                 truncation_field=data_cfg.get('truncation_field', 'text'),
->>>>>>> b850d14d
                 pad_to_max_length=data_cfg.get('pad_to_max_length', False),
                 index_mapping_dir=data_cfg.get('index_mapping_dir', None),
                 prompt_template=data_cfg.get('prompt_template', None),
@@ -396,13 +392,10 @@
         return self.inference_step(dataloader_iter, batch_idx, 'test', dataloader_idx)
 
     def inference_step(self, dataloader_iter, batch_idx, mode, dataloader_idx=0):
-<<<<<<< HEAD
-=======
         # Check if iterator is exhausted
         dataloader_iter, done = self._val_iterator_done(dataloader_iter)
         if done:
             return
->>>>>>> b850d14d
         batch = next(dataloader_iter)
         data_cfg = self.cfg.data.validation_ds if mode == 'validation' else self.cfg.data.test_ds
         self._reconfigure_and_process_inference_batch(batch, data_cfg)
@@ -410,23 +403,6 @@
         metadata = batch.get('metadata', [{}] * len(batch['tokens']))
         loss = super().validation_step(itertools.chain([batch]), batch_idx)
 
-<<<<<<< HEAD
-        # We need _inference_config to get generation params
-        # add_BOS and tokens_to_generate are set in dataset
-        if self.get_inference_config() is None:
-            self.set_inference_config(inference_config={})
-        self._inference_config['add_BOS'] = data_cfg.add_bos
-        self._inference_config['tokens_to_generate'] = data_cfg.get('tokens_to_generate')
-
-        output = self.predict_step(batch, batch_idx, dataloader_idx)
-
-        inputs_text = [self.tokenizer.ids_to_text(c.tolist()) for c in batch['contexts']]
-        labels_text = [self.tokenizer.ids_to_text(a.tolist()) for a in batch['answers']]
-        preds_text = [
-            self.tokenizer.ids_to_text(t[l.item() :][: data_cfg.get('tokens_to_generate')])
-            for t, l in zip(output['token_ids'], batch['context_lengths'])
-        ]
-=======
         if data_cfg.get("write_predictions_to_file", False) or data_cfg.metric.name != 'loss':
             # We need _inference_config to get generation params
             # add_BOS and tokens_to_generate are set in dataset
@@ -444,7 +420,6 @@
             ]
         else:
             inputs_text, labels_text, preds_text = [], [], []
->>>>>>> b850d14d
 
         outputs = {
             'loss': loss,
@@ -556,7 +531,6 @@
                     _ = metric_fn(pred, label)
 
                 metric_result = metric_fn.compute()
-<<<<<<< HEAD
 
                 if metric_name == 'rouge':
                     for k, v in metric_result.items():
@@ -571,22 +545,6 @@
                 metric_fn.reset()
                 averaged_metric.append(metric_result)
 
-=======
-
-                if metric_name == 'rouge':
-                    for k, v in metric_result.items():
-                        if 'fmeasure' in k:
-                            self.log(metric_log_key + f'_{k}', v.item(), sync_dist=True)
-                            logging.info(f"{mode} {metric_name} {k}: {v.item()}")
-                    metric_result = metric_result['rouge1_fmeasure']
-                else:
-                    self.log(metric_log_key, metric_result.item(), sync_dist=True)
-                    logging.info(f"{mode} {metric_name}: {metric_result.item()}")
-
-                metric_fn.reset()
-                averaged_metric.append(metric_result)
-
->>>>>>> b850d14d
             # Write predictions to file
             if self.global_rank == 0 and data_cfg.get("write_predictions_to_file", False):
                 logging.info(
