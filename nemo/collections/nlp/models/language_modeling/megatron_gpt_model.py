--- conflicted
+++ resolved
@@ -299,12 +299,8 @@
     if not (use_absolute_kl and use_absolute_kl):
         # kl_value = F.kl_div(output_tensor, ref_outputs, reduction='batchmean', log_target=False)
         kl_value = simple_kl_div(ref_outputs, output_tensor)
-<<<<<<< HEAD
         assert kl_value >= 0, 'KL should not be negative, K = %0.10f!' %(kl_value)
         return kl_value
-=======
-        assert kl_value >= 0, 'KL should not be negative, K = %0.10f!' % (kl_value)
->>>>>>> d19d252c
 
     if use_log_softmax_kl:
         output_tensor = F.log_softmax(output_tensor, dim=1)
