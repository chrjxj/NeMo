# Copyright (c) 2021, NVIDIA CORPORATION.  All rights reserved.
#
# Licensed under the Apache License, Version 2.0 (the "License");
# you may not use this file except in compliance with the License.
# You may obtain a copy of the License at
#
#     http://www.apache.org/licenses/LICENSE-2.0
#
# Unless required by applicable law or agreed to in writing, software
# distributed under the License is distributed on an "AS IS" BASIS,
# WITHOUT WARRANTIES OR CONDITIONS OF ANY KIND, either express or implied.
# See the License for the specific language governing permissions and
# limitations under the License.

import itertools
from typing import Any, Dict, List, Optional

import torch
import torch.nn.functional as F
from omegaconf.dictconfig import DictConfig
from pytorch_lightning.trainer.trainer import Trainer

from nemo.collections.nlp.data.language_modeling.megatron import dataset_utils
from nemo.collections.nlp.data.language_modeling.megatron.data_samplers import (
    MegatronPretrainingRandomSampler,
    MegatronPretrainingSampler,
)
from nemo.collections.nlp.models.language_modeling.megatron.bert_model import BertModel
from nemo.collections.nlp.models.language_modeling.megatron_base_model import MegatronBaseModel
from nemo.collections.nlp.modules.common.megatron.build_model import build_model
from nemo.collections.nlp.modules.common.megatron.module import Float16Module
from nemo.collections.nlp.modules.common.megatron.utils import (
    ApexGuardDefaults,
    average_losses_across_data_parallel_group,
    get_params_for_weight_decay_optimization,
)
from nemo.collections.nlp.parts.nlp_overrides import GradScaler
from nemo.collections.nlp.parts.utils_funcs import get_last_rank
from nemo.core.classes.common import PretrainedModelInfo
from nemo.core.neural_types import ChannelType, MaskType, NeuralType
from nemo.utils import AppState, logging

try:
    from apex.transformer.pipeline_parallel.utils import get_num_microbatches

    HAVE_APEX = True

except (ImportError, ModuleNotFoundError):

    HAVE_APEX = False

try:
    import logging

    from lddl.torch_mp import get_bert_pretrain_data_loader

    HAVE_LDDL = True
except (ImportError, ModuleNotFoundError):
    HAVE_LDDL = False

try:
    from megatron.core import parallel_state
    from megatron.core.pipeline_parallel.schedules import get_forward_backward_func
    from megatron.core.transformer.module import Float16Module as MCoreFloat16Module
    from megatron.core.transformer.transformer_config import TransformerConfig

    HAVE_MEGATRON_CORE = True

except (ImportError, ModuleNotFoundError):
    TransformerConfig = ApexGuardDefaults
    HAVE_MEGATRON_CORE = False


class MegatronBertModel(MegatronBaseModel):
    """
    Megatron Bert pretraining.
    Model returns [batch, seq, hidden] shape
    """

    def __init__(self, cfg: DictConfig, trainer: Trainer):
        if not HAVE_MEGATRON_CORE:
            raise ImportError(
                "megatron-core was not found. Please see the NeMo README for installation instructions: https://github.com/NVIDIA/NeMo#megatron-gpt."
            )
        self.megatron_amp_O2 = cfg.get('megatron_amp_O2', False)
        self.cfg = cfg

        if not self.megatron_amp_O2 and self.cfg.get('virtual_pipeline_model_parallel_size', None):
            raise ValueError('Virtual pipeline model parallel is only supported when using megatron_amp_O2')

        super().__init__(cfg, trainer=trainer, no_lm_init=False)

        self._validate_trainer()

<<<<<<< HEAD
=======
        self.transformer_config = self.build_transformer_config()

        self.mcore_bert = cfg.get('mcore_bert', False)

>>>>>>> 1fede572
        self.enable_autocast = (
            True if (not self.megatron_amp_O2) and (self.autocast_dtype in [torch.float16, torch.bfloat16]) else False
        )

        # used in NVIDIA NGC PyTorch containers
        # buffer used during train_step for logging average loss over gradient accumulation steps
        self._reduced_lm_loss_buffer = []
        self._reduced_sop_loss_buffer = []

        # build_model returns a list of modules which are used for interleaved pipeline parallelism
        self.model = build_model(
            model_provider_func=self.model_provider_func,
            wrap_with_ddp=False,
            virtual_pipeline_model_parallel_size=self.cfg.get('virtual_pipeline_model_parallel_size', None),
        )

        # if we're not using interleaved, then self.model is a module.
        if self.cfg.get('virtual_pipeline_model_parallel_size', None) is None:
            self.model = self.model[0]

        if self.megatron_amp_O2:

            if not self.with_distributed_adam:
                # Pre-allocate the model on GPU to have master parameters allocated on the same device with matching data type
                if isinstance(self.model, list):
                    for module in self.model:
                        module.cuda(torch.cuda.current_device())
                else:
                    self.model.cuda(torch.cuda.current_device())

            # Model wrapper to convert both model and inputs to half precision
<<<<<<< HEAD
            if isinstance(self.model, list):
                converted_model = []
                for module in self.model:
                    converted_model.append(
                        Float16Module(config=self.model_parallel_config, module=module, precision=self.cfg.precision)
                    )
                self.model = converted_model
            else:
                self.model = Float16Module(
                    config=self.model_parallel_config, module=self.model, precision=self.cfg.precision
                )
=======
            self._wrap_model_for_O2()
>>>>>>> 1fede572

        if hasattr(self, '_nsys_profile_enabled'):
            mp_size = cfg.get('tensor_model_parallel_size', 1) * cfg.get('pipeline_model_parallel_size', 1)
            data_parallel_world_size = trainer.world_size // mp_size
            grad_accum_steps = cfg.get('global_batch_size') // (cfg.get('micro_batch_size') * data_parallel_world_size)
            self._nsys_profile_start_step *= grad_accum_steps
            self._nsys_profile_end_step *= grad_accum_steps

    def model_provider_func(self, pre_process, post_process):
        cfg = self.cfg
        num_tokentypes = 2 if cfg.bert_binary_head else 0

<<<<<<< HEAD
        model = BertModel(
            config=self.model_parallel_config,
            vocab_size=self.padded_vocab_size,
            hidden_size=cfg.hidden_size,
            max_position_embeddings=cfg.max_position_embeddings,
            num_layers=cfg.num_layers,
            num_attention_heads=cfg.num_attention_heads,
            apply_query_key_layer_scaling=cfg.get('apply_query_key_layer_scaling', True),
            kv_channels=cfg.get('kv_channels', None),
            ffn_hidden_size=cfg.ffn_hidden_size,
            num_tokentypes=num_tokentypes,
            parallel_output=True,
            pre_process=pre_process,
            post_process=post_process,
            init_method_std=cfg.get('init_method_std', 0.02),
            fp16_lm_cross_entropy=cfg.get('fp16_lm_cross_entropy', False),
            megatron_amp_O2=self.cfg.get('megatron_amp_O2', False),
            hidden_dropout=cfg.get('hidden_dropout', 0.1),
            precision=cfg.get('precision', 16),
            fp32_residual_connection=cfg.get('fp32_residual_connection', False),
            activations_checkpoint_granularity=self.cfg.get('activations_checkpoint_granularity', None),
            activations_checkpoint_method=self.cfg.get('activations_checkpoint_method', None),
            activations_checkpoint_num_layers=self.cfg.get('activations_checkpoint_num_layers', 1),
            activations_checkpoint_layers_per_pipeline=self.cfg.get(
                'activations_checkpoint_layers_per_pipeline', None
            ),
            layernorm_epsilon=cfg.get('layernorm_epsilon', 1e-5),
            masked_softmax_fusion=cfg.get('masked_softmax_fusion', True),
            bias_gelu_fusion=cfg.get('bias_gelu_fusion', True),
            bias_dropout_add_fusion=cfg.get("bias_dropout_add_fusion", True),
            onnx_safe=cfg.get('onnx_safe', False),
            add_binary_head=cfg.bert_binary_head,
            megatron_legacy=cfg.get('megatron_legacy', False),
            position_embedding_type=self.cfg.get("position_embedding_type", "learned_absolute"),
        )
=======
        if self.mcore_bert:
            from megatron.core.models.bert.bert_layer_specs import bert_layer_with_transformer_engine_spec
            from megatron.core.models.bert.bert_model import BertModel as MCoreBertModel

            model = MCoreBertModel(
                config=self.transformer_config,
                transformer_layer_spec=bert_layer_with_transformer_engine_spec,
                vocab_size=self.padded_vocab_size,
                max_sequence_length=cfg.max_position_embeddings,
                num_tokentypes=num_tokentypes,
                add_binary_head=cfg.bert_binary_head,
                share_embeddings_and_output_weights=self.cfg.get('share_embeddings_and_output_weights', True),
                parallel_output=True,
                pre_process=pre_process,
                post_process=post_process,
            )
        else:
            model = BertModel(
                config=self.model_parallel_config,
                vocab_size=self.padded_vocab_size,
                hidden_size=cfg.hidden_size,
                max_position_embeddings=cfg.max_position_embeddings,
                num_layers=cfg.num_layers,
                num_attention_heads=cfg.num_attention_heads,
                apply_query_key_layer_scaling=cfg.get('apply_query_key_layer_scaling', True),
                kv_channels=cfg.get('kv_channels', None),
                ffn_hidden_size=cfg.ffn_hidden_size,
                num_tokentypes=num_tokentypes,
                parallel_output=True,
                pre_process=pre_process,
                post_process=post_process,
                init_method_std=cfg.get('init_method_std', 0.02),
                fp16_lm_cross_entropy=cfg.get('fp16_lm_cross_entropy', False),
                hidden_dropout=cfg.get('hidden_dropout', 0.1),
                precision=cfg.get('precision', 16),
                fp32_residual_connection=cfg.get('fp32_residual_connection', False),
                activations_checkpoint_granularity=self.cfg.get('activations_checkpoint_granularity', None),
                activations_checkpoint_method=self.cfg.get('activations_checkpoint_method', None),
                activations_checkpoint_num_layers=self.cfg.get('activations_checkpoint_num_layers', 1),
                activations_checkpoint_layers_per_pipeline=self.cfg.get(
                    'activations_checkpoint_layers_per_pipeline', None
                ),
                layernorm_epsilon=cfg.get('layernorm_epsilon', 1e-5),
                masked_softmax_fusion=cfg.get('masked_softmax_fusion', True),
                bias_gelu_fusion=cfg.get('bias_gelu_fusion', True),
                bias_dropout_add_fusion=cfg.get("bias_dropout_add_fusion", True),
                onnx_safe=cfg.get('onnx_safe', False),
                add_binary_head=cfg.bert_binary_head,
                megatron_legacy=cfg.get('megatron_legacy', False),
                position_embedding_type=self.cfg.get("position_embedding_type", "learned_absolute"),
            )
>>>>>>> 1fede572

        return model

    def _validate_trainer(self):
        """ Certain trainer configurations can break training.
            Here we try to catch them and raise an error.
        """
        if self.trainer.accumulate_grad_batches > 1:
            raise ValueError(
                f'Gradient accumulation is done within training_step. trainer.accumulate_grad_batches must equal 1'
            )

    def get_forward_output_and_loss_func(self):
        def fwd_output_and_loss_func(dataloader_iter, model, checkpoint_activations_all_layers=None):
            if parallel_state.get_pipeline_model_parallel_world_size() == 1:
                batch = next(dataloader_iter)
                tokens, types, sentence_order, loss_mask, lm_labels, padding_mask = (
                    batch['text'].cuda(non_blocking=True),
                    batch['types'].cuda(non_blocking=True),
                    batch['is_random'].cuda(non_blocking=True),
                    batch['loss_mask'].cuda(non_blocking=True),
                    batch['labels'].cuda(non_blocking=True),
                    batch['padding_mask'].cuda(non_blocking=True),
                )
            else:
                batch = next(dataloader_iter)
                if parallel_state.is_pipeline_first_stage():
                    tokens = batch['text'].cuda(non_blocking=True)
                    types = batch['types'].cuda(non_blocking=True)
                    sentence_order = batch['is_random'].cuda(non_blocking=True)
                    padding_mask = batch['padding_mask'].cuda(non_blocking=True)
                    loss_mask, lm_labels = None, None
                elif parallel_state.is_pipeline_last_stage():
                    loss_mask = batch['loss_mask'].cuda(non_blocking=True)
                    lm_labels = batch['labels'].cuda(non_blocking=True)
                    sentence_order = batch['is_random'].cuda(non_blocking=True)
                    padding_mask = batch['padding_mask'].cuda(non_blocking=True)
                    tokens, types = None, None
                else:
                    padding_mask = batch['padding_mask'].cuda(non_blocking=True)
                    sentence_order = batch['is_random'].cuda(non_blocking=True)
                    tokens, types, loss_mask, lm_labels = None, None, None, None

            if not self.cfg.bert_binary_head:
                types = None

            forward_args = {
                "input_ids": tokens,
                "attention_mask": padding_mask,
                "lm_labels": lm_labels,
            }

            if not self.mcore_bert:
                forward_args["checkpoint_activations_all_layers"] = checkpoint_activations_all_layers
                forward_args["model"] = model
                forward_args["token_type_ids"] = types
            else:
                forward_args["tokentype_ids"] = types

            output_tensor = None
            if self.mcore_bert:
                output_tensor = model(**forward_args)
            else:
                output_tensor = self.forward(**forward_args)

            def loss_func(output_tensor):
                loss_dict = self.loss_func(loss_mask, sentence_order, output_tensor)
                if 'sop loss' in loss_dict:
                    lm_loss = loss_dict['lm loss']
                    sop_loss = loss_dict['sop loss']
                    loss = lm_loss + sop_loss
                    reduced_loss = average_losses_across_data_parallel_group([loss, lm_loss, sop_loss])
                else:
                    lm_loss = loss_dict['lm loss']
                    loss = lm_loss
                    reduced_loss = average_losses_across_data_parallel_group([loss, lm_loss])
                return loss, {'loss': reduced_loss}

            return output_tensor, loss_func

        return fwd_output_and_loss_func

    def forward(
        self,
        input_ids,
        attention_mask,
        token_type_ids,
        lm_labels=None,
        checkpoint_activations_all_layers=None,
        model=None,
    ):
        if model is None:
            model = self.model
        output_tensor = model(
            input_ids,
            attention_mask,
            token_type_ids=token_type_ids,
            lm_labels=lm_labels,
            checkpoint_activations_all_layers=checkpoint_activations_all_layers,
        )
        if parallel_state.is_pipeline_last_stage():
            # Return the output tensor of encoder and transpose from [seq_len, batch, hidden] to [batch, seq_len, hidden]
            if torch.is_tensor(output_tensor):
                output_tensor = output_tensor.transpose(1, 0).contiguous()
            else:
                lm_loss_, sop_logits = output_tensor

                lm_loss_ = lm_loss_.transpose(1, 0).contiguous()
                if sop_logits is not None:
                    sop_logits = sop_logits.transpose(1, 0).contiguous()
                output_tensor = (lm_loss_, sop_logits)

        return output_tensor

    def training_step(self, dataloader_iter, batch_idx):

        self._optimizer.zero_grad()

        if self.with_distributed_adam:
            # hack to enable overlapping param sync and forward compute
            # note: the distributed optimizer monkey-patches each
            # parameter's __getattribute__ function so that it can
            # launch parameter all-gathers the first time the
            # parameter is accessed after the optimizer step. However,
            # PyTorch directly passes embedding parameters into a C++,
            # bypassing this process. A quick-and-dirty hack is to
            # manually interact with the parameter.
            modules = self.model if isinstance(self.model, list) else [self.model]
            for module in modules:
                if isinstance(module, (Float16Module, MCoreFloat16Module)):
                    module = module.module
                if not self.mcore_bert:
                    module = module.language_model
                if hasattr(module, 'embedding'):
                    for param in module.embedding.parameters():
                        param.data_ptr()

        if self.cfg.data.dataloader_type == "LDDL":
            # this is of type bert dataset
            seq_length = dataloader_iter.iterator.loaders.get_seqlen()
        else:
            seq_length = self.cfg.encoder_seq_length

        # run forward and backwards passes for an entire global batch
        # we do this inside training_step to support pipeline parallelism
        fwd_bwd_function = get_forward_backward_func()

        losses_reduced_per_micro_batch = fwd_bwd_function(
            forward_step_func=self.get_forward_output_and_loss_func(),
            data_iterator=dataloader_iter,
            model=[self.model],
            num_microbatches=get_num_microbatches(),
            forward_only=False,
            seq_length=seq_length,
            micro_batch_size=self.cfg.micro_batch_size,
        )

        if losses_reduced_per_micro_batch:
            loss_tensors_list = [loss_reduced['loss'] for loss_reduced in losses_reduced_per_micro_batch]
            loss_tensor = torch.vstack(loss_tensors_list)
            loss_mean = loss_tensor.mean(axis=0)
        else:
            if self.cfg.bert_binary_head == True:
                loss_mean = torch.tensor([0.0, 0.0, 0.0]).cuda()
            else:
                loss_mean = torch.tensor([0.0, 0.0]).cuda()

        # when using sequence parallelism, the sequence parallel layernorm grads must be all-reduced
        if self.cfg.get('tensor_model_parallel_size', 1) > 1 and self.cfg.get('sequence_parallel', False):
            self.allreduce_sequence_parallel_gradients()

        if self.with_distributed_adam:
            # synchronize asynchronous grad reductions
            # note: not necessary, but reduces performance degradation
            # from multiple simultaneous NCCL calls
            self._optimizer._finish_bucket_grad_sync()
        elif self.megatron_amp_O2:
            if self.cfg.get('pipeline_model_parallel_size', 1) > 1 or self.cfg.get('sequence_parallel', False):
                # when using pipeline parallelism grads must be all-reduced after the pipeline (not asynchronously)
                self._optimizer.allreduce_main_grads()
        else:
            # async grad allreduce is not currently implemented for O1/autocasting mixed precision training
            # so we all-reduce gradients after the pipeline
            self.allreduce_gradients()  # @sangkug we think this is causing memory to blow up (hurts perf)

        if self.cfg.get('pipeline_model_parallel_size', 1) > 1:
            # when using pipeline parallelism the first and last stage must keep embeddings in sync
            self.allreduce_first_last_embeddings()

        torch.distributed.broadcast(loss_mean, get_last_rank())

        if self.torch_dtype == torch.float16:
            loss_scale = self.trainer.precision_plugin.scaler._scale
            if loss_scale is not None:
                self.log('loss_scale', loss_scale, batch_size=1)

        if (batch_idx + 1) % self.trainer.accumulate_grad_batches == 0:
            # Reduced loss for logging.
            self.log('reduced_train_loss', loss_mean[0], prog_bar=True, batch_size=1)
            if len(loss_mean) > 2:
                self.log('reduced_lm_train_loss', loss_mean[1], prog_bar=True, batch_size=1)
                self.log('reduced_sop_train_loss', loss_mean[2], prog_bar=True, batch_size=1)
            lr = self._optimizer.param_groups[0]['lr']
            self.log('lr', lr, batch_size=1)
            self.log('global_step', self.trainer.global_step, prog_bar=True, batch_size=1)
            self.log(
                'consumed_samples', self._compute_consumed_samples_after_training_step(), prog_bar=True, batch_size=1,
            )

        return loss_mean[0]

    def allreduce_first_last_embeddings(self):

        # Modified from megatron-lm: https://github.com/NVIDIA/Megatron-LM/blob/d41696840ed0a7edb7e0499eb82a48ae112d9bb3/megatron/training.py#L407
        # All-reduce word_embeddings' grad across first and last stages to ensure
        # that word_embeddings parameters stay in sync.
        # This should only run for models that support pipelined model parallelism
        # (BERT and GPT-2).
        if parallel_state.get_pipeline_model_parallel_world_size() > 1 and (
            parallel_state.is_pipeline_first_stage(ignore_virtual=True)
            or parallel_state.is_pipeline_last_stage(ignore_virtual=True)
        ):
            if parallel_state.is_pipeline_first_stage(ignore_virtual=True):
                if isinstance(self.model, list):
                    module = self.model[0]  # only the first virtual rank has the embeddings
                else:
                    module = self.model
            if parallel_state.is_pipeline_last_stage(ignore_virtual=True):
                if isinstance(self.model, list):
                    module = self.model[-1]  # only the last virtual rank has the embeddings
                else:
                    module = self.model
            if module.share_token_embeddings:
                word_embeddings_weight = (
                    module.shared_embedding_or_output_weight() if self.mcore_bert else module.word_embeddings_weight()
                )

                if self.megatron_amp_O2:
                    # O2 recipe stores a "main" copy of weights and grads
                    grad = word_embeddings_weight.main_grad
                else:
                    grad = word_embeddings_weight.grad
                torch.distributed.all_reduce(grad, group=parallel_state.get_embedding_group())

    def validation_step(self, dataloader_iter, batch_idx):
        # Check if iterator is exhausted
        dataloader_iter, done = self._val_iterator_done(dataloader_iter)
        if done:
            return
        prefix = "test" if self.trainer.testing else "val"
        if self.cfg.data.dataloader_type == "LDDL":
            seq_length = dataloader_iter.iterator.get_seqlen()
        else:
            seq_length = self.cfg.encoder_seq_length

        fwd_bwd_function = get_forward_backward_func()

        losses_reduced_per_micro_batch = fwd_bwd_function(
            forward_step_func=self.get_forward_output_and_loss_func(),
            data_iterator=dataloader_iter,
            model=[self.model],
            num_microbatches=get_num_microbatches(),
            forward_only=True,
            seq_length=seq_length,
            micro_batch_size=self.cfg.micro_batch_size,
        )

        if losses_reduced_per_micro_batch:
            loss_tensors_list = [loss_reduced['loss'] for loss_reduced in losses_reduced_per_micro_batch]
            loss_tensor = torch.vstack(loss_tensors_list)
            loss_mean = loss_tensor.mean(axis=0)
        else:
            loss_mean = torch.tensor([0.0]).cuda()

        loss = loss_mean[0]
        self.validation_step_outputs.append(loss) if prefix == 'val' else self.test_step_outputs.append(loss)
        return loss

    def on_validation_epoch_end(self):
        if parallel_state.is_pipeline_last_stage():
            averaged_loss = torch.stack(self.validation_step_outputs).mean()
        else:
            averaged_loss = torch.tensor(0.0, dtype=torch.float32).cuda()

        torch.distributed.broadcast(averaged_loss, get_last_rank())

        self.log('val_loss', averaged_loss, prog_bar=True, batch_size=1)
        self.validation_step_outputs.clear()  # free memory

    def test_step(self, batch, batch_idx):
        return self.validation_step(batch, batch_idx)

    def on_test_epoch_end(self):
        averaged_loss = average_losses_across_data_parallel_group(self.test_step_outputs)
        logging.info(f'test_loss: {averaged_loss[0]}')

    def loss_func(self, loss_mask, sentence_order, output_tensor):
        lm_loss_, sop_logits = output_tensor

        lm_loss_ = lm_loss_.float()
        loss_mask = loss_mask.float()

        # Sometimes when the number of tokens is very small, none of the tokens get masked for prediction. In that case loss mask is all zeros
        # i.e Happens when the entire batch is masked out (Practically when MBS=1 or 2, and the number of tokens in each batch is < 7 )
        if loss_mask.sum() == 0:
            lm_loss = torch.sum(lm_loss_.view(-1)) * 0.0
        else:
            lm_loss = torch.sum(lm_loss_.view(-1) * loss_mask.reshape(-1)) / loss_mask.sum()

        if sop_logits is not None:
            sop_loss = F.cross_entropy(sop_logits.view(-1, 2).float(), sentence_order.view(-1), ignore_index=-1)
            sop_loss = sop_loss.float()
            return {'lm loss': lm_loss, 'sop loss': sop_loss}
            # loss = lm_loss + sop_loss
            # averaged_losses = average_losses_across_data_parallel_group(
            #     [lm_loss, sop_loss])
            # return loss, {'lm loss': averaged_losses[0],
            #               'sop loss': averaged_losses[1]}

        else:
            return {'lm loss': lm_loss}
            # loss = lm_loss
            # averaged_losses = average_losses_across_data_parallel_group(
            #     [lm_loss])
            # return loss, {'lm loss': averaged_losses[0]}

    def build_LDDL_data(self, cfg):
        if not HAVE_LDDL:
            raise ImportError(
                "LDDL was not found. Please see the LDDL README for installation instructions: https://github.com/NVIDIA/LDDL#installation."
            )
        logging.info(f'Starting building LDDL Dataloaders')
        self._train_ds = None
        self._validation_ds = None
        self._test_ds = None
        data_parallel_size = parallel_state.get_data_parallel_world_size()
        num_micro_batches = self.cfg.global_batch_size // (self.cfg.micro_batch_size * data_parallel_size)
        global_batch_size_on_this_data_parallel_rank = num_micro_batches * self.cfg.micro_batch_size
        samples_consumed_dploader = self.compute_consumed_samples(0) // data_parallel_size
        # We run under the assumption that the datapath is the prefix if LDDL dataloader
        train_lddl_data_path = self.cfg.data.data_prefix[0]
        self._train_dl = get_bert_pretrain_data_loader(
            train_lddl_data_path,
            dp_rank=parallel_state.get_data_parallel_rank(),
            local_rank=self.local_rank,
            shuffle_buffer_size=16384,
            shuffle_buffer_warmup_factor=16,
            vocab_file=self.cfg.tokenizer.vocab_file,
            data_loader_kwargs={
                'batch_size': global_batch_size_on_this_data_parallel_rank,
                'num_workers': self.cfg.data.num_workers,
                'prefetch_factor': 2,
            },
            mlm_probability=0.15,
            base_seed=self.cfg.seed,
            log_level=logging.CRITICAL,
            log_dir="/tmp/log",
            return_raw_samples=False,
            start_epoch=0,
            sequence_length_alignment=8,
            ignore_index=-1,
            samples_seen=samples_consumed_dploader,
            micro_batch_size=self.cfg.micro_batch_size,
        )
        logging.info(f'Completed build train LDDL Dataloader')
        if len(self.cfg.data.data_prefix) > 1:
            val_lddl_data_path = self.cfg.data.data_prefix[1]
            self._validation_dl = get_bert_pretrain_data_loader(
                val_lddl_data_path,
                dp_rank=parallel_state.get_data_parallel_rank(),
                local_rank=self.local_rank,
                shuffle_buffer_size=16384,
                shuffle_buffer_warmup_factor=16,
                vocab_file=self.cfg.tokenizer.vocab_file,
                data_loader_kwargs={
                    'batch_size': global_batch_size_on_this_data_parallel_rank,
                    'num_workers': self.cfg.data.num_workers,
                    'prefetch_factor': 2,
                },
                mlm_probability=0.15,
                base_seed=self.cfg.seed,
                log_level=logging.CRITICAL,
                log_dir="/tmp/log",
                return_raw_samples=False,
                start_epoch=0,
                sequence_length_alignment=8,
                ignore_index=-1,
                micro_batch_size=self.cfg.micro_batch_size,
            )
        if len(self.cfg.data.data_prefix) > 2:
            test_lddl_data_path = self.cfg.data.data_prefix[2]
            self._test_dl = get_bert_pretrain_data_loader(
                test_lddl_data_path,
                dp_rank=parallel_state.get_data_parallel_rank(),
                local_rank=self.local_rank,
                shuffle_buffer_size=16384,
                shuffle_buffer_warmup_factor=16,
                vocab_file=self.cfg.tokenizer.vocab_file,
                data_loader_kwargs={
                    'batch_size': global_batch_size_on_this_data_parallel_rank,
                    'num_workers': self.cfg.data.num_workers,
                    'prefetch_factor': 2,
                },
                mlm_probability=0.15,
                base_seed=self.cfg.seed,
                log_level=logging.CRITICAL,
                log_dir="/tmp/log",
                return_raw_samples=False,
                start_epoch=0,
                sequence_length_alignment=8,
                ignore_index=-1,
                micro_batch_size=self.cfg.micro_batch_size,
            )
        logging.info(f'Finished building LDDL Dataloaders')

    def build_train_valid_test_datasets(self):
        # Override limit_val_batches to be a multiple of num microbatches to prevent val_step from exiting in between a step
        self._reconfigure_val_batches()
        logging.info('Building Bert datasets.')
        if self.trainer.limit_val_batches > 1.0 and isinstance(self.trainer.limit_val_batches, float):
            raise ValueError("limit_val_batches must be an integer or float less than or equal to 1.0.")
        global_batch_size = self.cfg.global_batch_size
        # Compute trianing micro-batch steps: total_global_batch_steps x grad_acumms_per_global_batch
        max_train_steps = self.trainer.max_steps
        eval_iters = (max_train_steps // self.trainer.val_check_interval + 1) * self.trainer.limit_val_batches
        test_iters = self.trainer.limit_test_batches

        train_valid_test_num_samples = [
            max_train_steps * global_batch_size,
            eval_iters * global_batch_size,
            test_iters * global_batch_size,
        ]

        if self.trainer.limit_val_batches <= 1.0 and isinstance(self.trainer.limit_val_batches, float):
            train_valid_test_num_samples[
                1
            ] = 1  # This is to make sure we only have one epoch on every validation iteration

        self._train_ds, self._validation_ds, self._test_ds = dataset_utils.build_train_valid_test_datasets(
            cfg=self.cfg,
            trainer=self.trainer,
            data_prefix=self.cfg.data.data_prefix,
            data_impl=self.cfg.data.data_impl,
            splits_string=self.cfg.data.splits_string,
            train_valid_test_num_samples=train_valid_test_num_samples,
            max_seq_length=self.cfg.data.seq_length,
            masked_lm_prob=self.cfg.data.masked_lm_prob,
            short_seq_prob=self.cfg.data.short_seq_prob,
            seed=self.cfg.seed,
            skip_warmup=self.cfg.data.get('skip_warmup', True),
            binary_head=self.cfg.bert_binary_head,
            max_seq_length_dec=None,
            dataset_type='standard_bert',
            tokenizer=self.tokenizer.tokenizer,
        )

        if self._train_ds is not None:
            logging.info(f'Length of train dataset: {len(self._train_ds)}')
        if self._validation_ds is not None:
            logging.info(f'Length of val dataset: {len(self._validation_ds)}')
        if self._test_ds is not None:
            logging.info(f'Length of test dataset: {len(self._test_ds)}')
        logging.info(f'Finished building Bert datasets.')
        return self._train_ds, self._validation_ds, self._test_ds

    def backward(self, *args, **kwargs):
        """ LightningModule hook to do backward.
            We want this to do nothing since we run backward in the fwd/bwd functions from megatron-core.
            No need to call it here.
        """
        return

    def optimizer_zero_grad(self, *args, **kwargs):
        """ LightningModule hook to zero grad.
            We want this to do nothing as we are zeroing grads during the training_step.
        """
        return

    def _append_sequence_parallel_module_grads(self, module, grads):
        """ Helper method for allreduce_sequence_parallel_gradients"""

        for param in module.parameters():
            sequence_parallel_param = getattr(param, 'sequence_parallel', False)
            if sequence_parallel_param:
                if self.megatron_amp_O2:
                    grad = param.main_grad
                else:
                    grad = param.grad
                grads.append(grad.data)

    def setup(self, stage=None):
        """ PTL hook that is executed after DDP spawns.
            We setup datasets here as megatron datasets require DDP to instantiate.
            See https://pytorch-lightning.readthedocs.io/en/latest/common/lightning_module.html#setup for more information.
        Args:
            stage (str, optional): Can be 'fit', 'validate', 'test' or 'predict'. Defaults to None.
        """

        num_parameters_on_device, total_num_parameters = self._get_total_params_across_model_parallel_groups_gpt_bert(
            self.model
        )

        logging.info(
            f'Pipeline model parallel rank: {parallel_state.get_pipeline_model_parallel_rank()}, '
            f'Tensor model parallel rank: {parallel_state.get_tensor_model_parallel_rank()}, '
            f'Number of model parameters on device: {num_parameters_on_device:.2e}. '
            f'Total number of model parameters: {total_num_parameters:.2e}.'
        )

        resume_checkpoint_path = self.trainer.ckpt_path
        if resume_checkpoint_path:
            init_consumed_samples = self._extract_consumed_samples_from_ckpt(resume_checkpoint_path)
        else:
            init_consumed_samples = 0
        self.init_consumed_samples = init_consumed_samples
        self.init_global_step = self.trainer.global_step

        if stage == 'predict':
            return
        else:
            # TODO: consider adding a ModelPT guard to check if model is being restored.
            # allowing restored models to optionally setup datasets
            if self.cfg.data.dataloader_type == "LDDL":
                self.build_LDDL_data(self.cfg.data)
                torch.distributed.barrier()
            else:
                self.build_train_valid_test_datasets()
                self.setup_training_data(self.cfg.data)
                self.setup_validation_data(self.cfg.data)
                self.setup_test_data(self.cfg.data)

        # when using pipeline model parallel the final stage need to initialize word embeddings
        if parallel_state.get_pipeline_model_parallel_world_size() > 1:
            if isinstance(self.model, list):
                for i, module in enumerate(self.model):
                    parallel_state.set_virtual_pipeline_model_parallel_rank(i)
                    sync_embeddings = (
                        module.initialize_last_stage_with_word_embeddings
                        if self.mcore_bert
                        else module.sync_initial_word_embeddings
                    )
                    sync_embeddings()
                parallel_state.set_virtual_pipeline_model_parallel_rank(0)
            else:
                sync_embeddings = (
                    self.model.initialize_last_stage_with_word_embeddings
                    if self.mcore_bert
                    else self.model.sync_initial_word_embeddings
                )
                sync_embeddings()

        if self.cfg.get('transformer_engine', False) or self.cfg.get('mcore_bert', False):
            self.setup_transformer_engine_tp_groups()

    def setup_transformer_engine_tp_groups(self):
        """ This should be called after model parallel groups have been initialized
            and only needs to be called when using Transformer Engine.
        """
        for module in self.get_bert_module_list():
            """Set TP group
               Copied from: https://github.com/NVIDIA/TransformerEngine/blob/main/transformer_engine/pytorch/transformer.py#L398
            """
            # Deep iterate but skip self to avoid infinite recursion.
            for index, child in enumerate(module.modules()):
                if index == 0:
                    continue
                if hasattr(child, "set_tensor_parallel_group"):
                    tp_group = parallel_state.get_tensor_model_parallel_group()
                    child.set_tensor_parallel_group(tp_group)

    def get_bert_module_list(self):
        if isinstance(self.model, list):
            return [
                model.module if isinstance(model, (Float16Module, MCoreFloat16Module)) else model
                for model in self.model
            ]
        elif isinstance(self.model, (Float16Module, MCoreFloat16Module)):
            return [self.model.module]
        else:
            return [self.model]

    def allreduce_sequence_parallel_gradients(self):
        """ All-reduce layernorm parameters across model parallel nodes when sequence parallelism is used.
            Modified from megatron-lm:
            https://gitlab-master.nvidia.com/ADLR/megatron-lm/-/blob/3f91f09bb2ab32f9904b47f46f19d2fc3f518ed8/megatron/training.py#L425
        """

        grads = []
        if isinstance(self.model, list):
            for module in self.model:
                self._append_sequence_parallel_module_grads(module, grads)
        else:
            self._append_sequence_parallel_module_grads(self.model, grads)

        coalesced = torch._utils._flatten_dense_tensors(grads)
        torch.distributed.all_reduce(coalesced, group=parallel_state.get_tensor_model_parallel_group())
        for buf, synced in zip(grads, torch._utils._unflatten_dense_tensors(coalesced, grads)):
            buf.copy_(synced)

    def build_pretraining_data_loader(self, dataset, consumed_samples):
        """Buld dataloader given an input dataset."""

        if dataset is None:
            return None
        # Megatron sampler
        if hasattr(self.cfg.data, 'dataloader_type') and self.cfg.data.dataloader_type is not None:
            if self.cfg.data.dataloader_type == 'single':
                batch_sampler = MegatronPretrainingSampler(
                    total_samples=len(dataset),
                    consumed_samples=consumed_samples,
                    micro_batch_size=self.cfg.micro_batch_size,
                    global_batch_size=self.cfg.global_batch_size,
                    data_parallel_rank=parallel_state.get_data_parallel_rank(),
                    data_parallel_size=parallel_state.get_data_parallel_world_size(),
                    drop_last=self.cfg.get('drop_last', True),
                )
            elif self.cfg.data.dataloader_type == 'cyclic':
                batch_sampler = MegatronPretrainingRandomSampler(
                    total_samples=len(dataset),
                    consumed_samples=consumed_samples,
                    micro_batch_size=self.cfg.micro_batch_size,
                    data_parallel_rank=parallel_state.get_data_parallel_rank(),
                    data_parallel_size=parallel_state.get_data_parallel_world_size(),
                    drop_last=self.cfg.get('drop_last', True),
                )
            else:
                raise ValueError('cfg.data.dataloader_type must be "single" or "cyclic"')
        else:
            raise ValueError('cfg.data.dataloader_type not found. Must be "single" or "cyclic"')

        # Torch dataloader.
        return torch.utils.data.DataLoader(
            dataset,
            batch_sampler=batch_sampler,
            num_workers=self.cfg.data.num_workers,
            pin_memory=True,
            persistent_workers=True if self.cfg.data.num_workers > 0 else False,
        )

    def setup_training_data(self, cfg):
        if hasattr(self, '_train_ds'):
            consumed_samples = self.compute_consumed_samples(0)
            logging.info(
                f'Setting up train dataloader with len(len(self._train_ds)): {len(self._train_ds)} and consumed samples: {consumed_samples}'
            )
            self._train_dl = self.build_pretraining_data_loader(self._train_ds, consumed_samples)

    def setup_validation_data(self, cfg):
        if hasattr(self, '_validation_ds'):
            consumed_samples = 0
            logging.info(
                f'Setting up validation dataloader with len(len(self._validation_ds)): {len(self._validation_ds)} and consumed samples: {consumed_samples}'
            )
            self._validation_dl = self.build_pretraining_data_loader(self._validation_ds, consumed_samples)

    def setup_test_data(self, cfg):
        if hasattr(self, '_test_ds'):
            consumed_samples = 0
            logging.info(
                f'Setting up test dataloader with len(len(self._test_ds)): {len(self._test_ds)} and consumed samples: {consumed_samples}'
            )
            self._test_dl = self.build_pretraining_data_loader(self._test_ds, consumed_samples)

    def transfer_batch_to_device(self, batch: Any, device: torch.device, dataloader_idx: int) -> Any:
        """ PTL hook: https://pytorch-lightning.readthedocs.io/en/latest/common/lightning_module.html#transfer-batch-to-device
            When using pipeline parallelism, we need the global batch to remain on the CPU,
            since the memory overhead will be too high when using a large number of microbatches.
            Microbatches are transferred from CPU to GPU inside the pipeline.
        """
        return batch

    def parameters(self):
        if isinstance(self.model, list):
            return itertools.chain.from_iterable(module.parameters() for module in self.model)
        else:
            return self.model.parameters()

    @classmethod
    def list_available_models(cls) -> Optional[PretrainedModelInfo]:
        """
        This method returns a list of pre-trained model which can be instantiated directly from NVIDIA's NGC cloud.
        Returns:
            List of available pre-trained models.
        """
        result = []
        for vocab in ['cased', 'uncased']:
            result.append(
                PretrainedModelInfo(
                    pretrained_model_name=f"megatron_bert_345m_{vocab}",
                    location=f"https://api.ngc.nvidia.com/v2/models/nvidia/nemo/megatron_bert_345m_{vocab}/versions/1/files/megatron_bert_345m_{vocab}.nemo",
                    description=f"345M parameter BERT Megatron model with {vocab} vocab.",
                )
            )
        for vocab_size in ['50k', '30k']:
            for vocab in ['cased', 'uncased']:
                result.append(
                    PretrainedModelInfo(
                        pretrained_model_name=f"biomegatron345m_biovocab_{vocab_size}_{vocab}",
                        location=f"https://api.ngc.nvidia.com/v2/models/nvidia/nemo/biomegatron345m_biovocab_{vocab_size}_{vocab}/versions/1/files/BioMegatron345m-biovocab-{vocab_size}-{vocab}.nemo",
                        description="Megatron 345m parameters model with biomedical vocabulary ({vocab_size} size) {vocab}, pre-trained on PubMed biomedical text corpus.",
                    )
                )
        for vocab in ['cased', 'uncased']:
            result.append(
                PretrainedModelInfo(
                    pretrained_model_name=f"biomegatron-bert-345m-{vocab}",
                    location=f"https://api.ngc.nvidia.com/v2/models/nvidia/nemo/biomegatron345m{vocab}/versions/1/files/BioMegatron345m{vocab.capitalize()}.nemo",
                    description=f"Megatron pretrained on {vocab} biomedical dataset PubMed with 345 million parameters.",
                )
            )
        return result

    def setup_optimizer_param_groups(self):
        """ModelPT override. Optimizer will get self._optimizer_param_groups"""
        self._optimizer_param_groups = get_params_for_weight_decay_optimization(self.model)

    def configure_optimizers(self):

        if self.with_distributed_adam:

            # Disable overlapped grad sync for embedding grad when
            # pipeline parallelism is enabled
            if parallel_state.get_pipeline_model_parallel_world_size() > 1:
                if parallel_state.is_pipeline_first_stage(ignore_virtual=True):
                    if isinstance(self.model, list):
                        module = self.model[0]  # only the first virtual rank has the embeddings
                    else:
                        module = self.model
                    if module.share_token_embeddings:
                        param = module.word_embeddings_weight()
                        param._disable_greedy_grad_copy = not self.megatron_amp_O2
                        param._disable_overlap_grad_sync = True
                if parallel_state.is_pipeline_last_stage(ignore_virtual=True):
                    if isinstance(self.model, list):
                        module = self.model[-1]  # only the last virtual rank has the embeddings
                    else:
                        module = self.model
                    if module.share_token_embeddings:
                        param = module.word_embeddings_weight()
                        param._disable_greedy_grad_copy = not self.megatron_amp_O2
                        param._disable_overlap_grad_sync = True

            # Disable overlapped grad sync for layer norm grads when
            # sequence parallelism is enabled
            for param in self.parameters():
                if getattr(param, 'sequence_parallel', False):
                    param._disable_greedy_grad_copy = not self.megatron_amp_O2
                    param._disable_overlap_grad_sync = True

            # sequence parallelism is enabled
            for param in self.parameters():
                if getattr(param, 'sequence_parallel', False):
                    param._disable_greedy_grad_copy = not self.megatron_amp_O2
                    param._disable_overlap_grad_sync = True

            # Initialize parameter buckets for overlapped grad and param syncs
            # Note: Params with disabled overlapping are put in the
            # last param bucket
            buckets = []
            if self.cfg.get('virtual_pipeline_model_parallel_size', None) is not None:
                # Initialize a bucket for each virtual pipeline stage
                for module in self.model:
                    if isinstance(module, (Float16Module, MCoreFloat16Module)):
                        module = module.module
                    stage_bucket = []
                    layers = module.encoder.layers if self.mcore_bert else module.language_model.encoder.layers
                    for layer in layers:
                        stage_bucket.extend(
                            p for p in layer.parameters() if not getattr(p, '_disable_overlap_grad_sync', False)
                        )
                    buckets.append(stage_bucket)
            else:
                # Initialize a bucket for each Transformer layer
                modules = self.model if isinstance(self.model, list) else [self.model]
                for module in modules:
                    if isinstance(module, (Float16Module, MCoreFloat16Module)):
                        module = module.module
                    layers = module.encoder.layers if self.mcore_bert else module.language_model.encoder.layers
                    for layer in layers:
                        buckets.append(
                            [p for p in layer.parameters() if not getattr(p, '_disable_overlap_grad_sync', False)]
                        )
            buckets.reverse()
            used_params = set()
            for bucket in buckets:
                used_params.update(bucket)
            buckets[-1].extend(p for p in self.parameters() if p not in used_params)
            self.distributed_adam_buckets = buckets

        return super().configure_optimizers()

    # Required for ONNX export
    @property
    def input_types(self) -> Optional[Dict[str, NeuralType]]:
        return {
            "input_ids": NeuralType(('B', 'T'), ChannelType()),
            "attention_mask": NeuralType(('B', 'T'), MaskType(), optional=True),
            "token_type_ids": NeuralType(('B', 'T'), ChannelType(), optional=True),
        }

    # Required for ONNX export
    def input_example(self, max_batch=1, max_dim=256):
        """
        Generates input examples for tracing etc.
        Returns:
            A tuple of input examples.
        """
        sample = next(self.parameters())
        sz = (max_batch, max_dim)
        input_ids = torch.randint(low=0, high=2048, size=sz, device=sample.device)
        token_type_ids = torch.randint(low=0, high=1, size=sz, device=sample.device)
        attention_mask = torch.randint(low=0, high=1, size=sz, device=sample.device)
        input_dict = {"input_ids": input_ids, "attention_mask": attention_mask, "token_type_ids": token_type_ids}
        return tuple([input_dict])

    def on_save_checkpoint(self, checkpoint) -> None:
        """LightningModule hook:
        https://pytorch-lightning.readthedocs.io/en/stable/common/lightning_module.html#on-save-checkpoint
        """
        if isinstance(self.model, list):
            for i in range(len(self.model)):
                parallel_state.set_virtual_pipeline_model_parallel_rank(i)
                checkpoint[f'model{i}'] = self.model[i].module.state_dict_for_save_checkpoint()
            parallel_state.set_virtual_pipeline_model_parallel_rank(0)

    def on_load_checkpoint(self, checkpoint) -> None:
        """LightningModule hook:
        https://pytorch-lightning.readthedocs.io/en/stable/common/lightning_module.html#on-load-checkpoint
        """
        if isinstance(self.model, list):
            for i in range(len(self.model)):
                parallel_state.set_virtual_pipeline_model_parallel_rank(i)
                self.model[i].module.load_state_dict(checkpoint[f'model{i}'], strict=True)
            parallel_state.set_virtual_pipeline_model_parallel_rank(0)

    def build_transformer_config(self) -> TransformerConfig:
        """ Builds the megatron core gpt transformer config for the model.
            For attributes in the nemo model config that are the same
            as the megatron core TransformerConfig, we will use the value from the nemo model config.
            For attributes in TransformerConfig that are not in the nemo model config, we add custom logic.
        """
        activation = self.cfg.get('activation', 'gelu')
        assert activation == 'gelu', "Only gelu activation is support for BERT at the moment."
        transformer_config = super().build_transformer_config()
        return transformer_config<|MERGE_RESOLUTION|>--- conflicted
+++ resolved
@@ -92,13 +92,10 @@
 
         self._validate_trainer()
 
-<<<<<<< HEAD
-=======
         self.transformer_config = self.build_transformer_config()
 
         self.mcore_bert = cfg.get('mcore_bert', False)
 
->>>>>>> 1fede572
         self.enable_autocast = (
             True if (not self.megatron_amp_O2) and (self.autocast_dtype in [torch.float16, torch.bfloat16]) else False
         )
@@ -130,21 +127,7 @@
                     self.model.cuda(torch.cuda.current_device())
 
             # Model wrapper to convert both model and inputs to half precision
-<<<<<<< HEAD
-            if isinstance(self.model, list):
-                converted_model = []
-                for module in self.model:
-                    converted_model.append(
-                        Float16Module(config=self.model_parallel_config, module=module, precision=self.cfg.precision)
-                    )
-                self.model = converted_model
-            else:
-                self.model = Float16Module(
-                    config=self.model_parallel_config, module=self.model, precision=self.cfg.precision
-                )
-=======
             self._wrap_model_for_O2()
->>>>>>> 1fede572
 
         if hasattr(self, '_nsys_profile_enabled'):
             mp_size = cfg.get('tensor_model_parallel_size', 1) * cfg.get('pipeline_model_parallel_size', 1)
@@ -157,43 +140,6 @@
         cfg = self.cfg
         num_tokentypes = 2 if cfg.bert_binary_head else 0
 
-<<<<<<< HEAD
-        model = BertModel(
-            config=self.model_parallel_config,
-            vocab_size=self.padded_vocab_size,
-            hidden_size=cfg.hidden_size,
-            max_position_embeddings=cfg.max_position_embeddings,
-            num_layers=cfg.num_layers,
-            num_attention_heads=cfg.num_attention_heads,
-            apply_query_key_layer_scaling=cfg.get('apply_query_key_layer_scaling', True),
-            kv_channels=cfg.get('kv_channels', None),
-            ffn_hidden_size=cfg.ffn_hidden_size,
-            num_tokentypes=num_tokentypes,
-            parallel_output=True,
-            pre_process=pre_process,
-            post_process=post_process,
-            init_method_std=cfg.get('init_method_std', 0.02),
-            fp16_lm_cross_entropy=cfg.get('fp16_lm_cross_entropy', False),
-            megatron_amp_O2=self.cfg.get('megatron_amp_O2', False),
-            hidden_dropout=cfg.get('hidden_dropout', 0.1),
-            precision=cfg.get('precision', 16),
-            fp32_residual_connection=cfg.get('fp32_residual_connection', False),
-            activations_checkpoint_granularity=self.cfg.get('activations_checkpoint_granularity', None),
-            activations_checkpoint_method=self.cfg.get('activations_checkpoint_method', None),
-            activations_checkpoint_num_layers=self.cfg.get('activations_checkpoint_num_layers', 1),
-            activations_checkpoint_layers_per_pipeline=self.cfg.get(
-                'activations_checkpoint_layers_per_pipeline', None
-            ),
-            layernorm_epsilon=cfg.get('layernorm_epsilon', 1e-5),
-            masked_softmax_fusion=cfg.get('masked_softmax_fusion', True),
-            bias_gelu_fusion=cfg.get('bias_gelu_fusion', True),
-            bias_dropout_add_fusion=cfg.get("bias_dropout_add_fusion", True),
-            onnx_safe=cfg.get('onnx_safe', False),
-            add_binary_head=cfg.bert_binary_head,
-            megatron_legacy=cfg.get('megatron_legacy', False),
-            position_embedding_type=self.cfg.get("position_embedding_type", "learned_absolute"),
-        )
-=======
         if self.mcore_bert:
             from megatron.core.models.bert.bert_layer_specs import bert_layer_with_transformer_engine_spec
             from megatron.core.models.bert.bert_model import BertModel as MCoreBertModel
@@ -245,7 +191,6 @@
                 megatron_legacy=cfg.get('megatron_legacy', False),
                 position_embedding_type=self.cfg.get("position_embedding_type", "learned_absolute"),
             )
->>>>>>> 1fede572
 
         return model
 
