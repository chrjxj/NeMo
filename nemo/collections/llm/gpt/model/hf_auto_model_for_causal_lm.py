--- conflicted
+++ resolved
@@ -291,7 +291,6 @@
             with train_context(context_parallel_ctx):
                 outputs = self.forward(batch)
 
-<<<<<<< HEAD
                 # Prepare for loss calculation
                 logits = outputs.logits.float()
                 n_cls = logits.shape[-1]
@@ -318,18 +317,6 @@
             # logging
             self.loss_buffer.append(loss.item())
             self.n_tok += labels.numel()
-=======
-        # Prepare for loss calculation
-        logits = outputs.logits
-        n_cls = logits.shape[-1]
-        logits = logits.view(-1, n_cls)
-        labels = labels.view(-1)
-        assert logits.shape[-2] == labels.shape[-1], "Expected logits & labels to have the same length"
-        loss = self.loss_fn(logits, labels, loss_mask)
-        # logging
-        self.loss_buffer.append(loss.item())
-        self.n_tok += labels.numel()
->>>>>>> 3b186749
         return loss
 
     def on_before_optimizer_step(self, optimizer) -> None:
