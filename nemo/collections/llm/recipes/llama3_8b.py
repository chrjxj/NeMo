--- conflicted
+++ resolved
@@ -121,11 +121,7 @@
             average_in_collective=True,  # Not supported for custom FSDP for now, need to be set to False if using FSDP
             data_parallel_sharding_strategy="optim_grads_params",  # For custom FSDP only
         ),
-<<<<<<< HEAD
-        fsdp="pytorch",
-=======
         fsdp=None,  # Set to 'megatron' to use Megatron FSDP, 'pytorch' to use PyTorch FSDP 2 (WIP)
->>>>>>> 95c9edea
     )
 
     trainer = run.Config(
