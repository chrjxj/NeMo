# Copyright (c) 2022, NVIDIA CORPORATION.  All rights reserved.
#
# Licensed under the Apache License, Version 2.0 (the "License");
# you may not use this file except in compliance with the License.
# You may obtain a copy of the License at
#
#     http://www.apache.org/licenses/LICENSE-2.0
#
# Unless required by applicable law or agreed to in writing, software
# distributed under the License is distributed on an "AS IS" BASIS,
# WITHOUT WARRANTIES OR CONDITIONS OF ANY KIND, either express or implied.
# See the License for the specific language governing permissions and
# limitations under the License.

import os
import time
from copy import deepcopy
from typing import Dict

import torch
from omegaconf import DictConfig

from nemo.collections.asr.models import ClusteringDiarizer
from nemo.collections.asr.parts.utils.nmesc_clustering import (
    OnlineSpeakerClustering,
    get_scale_interpolated_embs,
    split_input_data,
)
from nemo.collections.asr.parts.utils.speaker_utils import (
    OnlineSegmentor,
    audio_rttm_map,
    generate_cluster_labels,
    get_embs_and_timestamps,
)
from nemo.utils import logging, model_utils

__all__ = ['OnlineClusteringDiarizer']


def timeit(method):
    """
    Monitor elapsed time of the corresponding function displaying the method name.

    Args:
        method: function that is being measured

    Return:
        `timed` function for measuring the elapsed time
    """

    def timed(*args, **kwargs):
        ts = time.time()
        result = method(*args, **kwargs)
        te = time.time()
        if 'log_time' in kwargs:
            name = kwargs.get('log_name', method.__name__.upper())
            kwargs['log_time'][name] = int((te - ts) * 1000)
        else:
            logging.info('%2.2fms %r' % ((te - ts) * 1000, method.__name__))
        return result

    return timed


class OnlineClusteringDiarizer(ClusteringDiarizer):
    """
    A class that enables online (streaming) clustering based diarization.

    - The instance created from `OnlineClusteringDiarizer` sets aside a certain amount of memory
      to provide the upcoming inference with history information

    - There are two major modules involved: `OnlineSegmentor` and `OnlineSpeakerClustering`.
        OnlineSegmentor: Take the VAD-timestamps and generate segments for each scale
        OnlineSpeakerClustering: Update the entire speaker labels of the given online session
                                 while updating the speaker labels of the streaming inputs.

    - The overall diarization process is done by calling `diarize_step` function.
      `diarize_step` function goes through the following stpes:
        (1) Segmentation (`OnlineSegmentor` class)
        (2) Embedding extraction (`_extract_online_embeddings` function call)
        (3) Online speaker counting and speaker clustering (`OnlineClusteringDiarizer` class)
        (4) Label generation (`generate_cluster_labels` function call)

    """

    def __init__(self, cfg: DictConfig):
        super().__init__(cfg)
        self.cfg = model_utils.convert_model_config_to_dict_config(cfg)
        self._cfg_diarizer = self.cfg.diarizer
        self.base_scale_index = max(self.multiscale_args_dict['scale_dict'].keys())

        self.uniq_id = self._cfg_diarizer.get('uniq_id', None)
        self.decimals = self._cfg_diarizer.get('decimals', 2)
        self.AUDIO_RTTM_MAP = audio_rttm_map(self.cfg.diarizer.manifest_filepath)
        self.sample_rate = self.cfg.sample_rate
        torch.manual_seed(0)

        self._out_dir = self._cfg_diarizer.out_dir
        if not os.path.exists(self._out_dir):
            os.mkdir(self._out_dir)

        if torch.cuda.is_available():
            self.cuda = True
            self.device = torch.device("cuda")
        else:
            self.cuda = False
            self.device = torch.device("cpu")

        self.reset()

        # Set speaker embedding model in eval mode
        self._speaker_model.eval()

    def _init_online_clustering_module(self, clustering_params):
        """
        Initialize online speaker clustering module

        Attributes:
            online_clus (OnlineSpeakerClustering):
                Online clustering diarizer class instance
            history_n (int):
                History buffer size for saving history of speaker label inference
                Total number of embedding vectors saved in the buffer that is kept till the end of the session
            current_n (int):
                Current buffer (FIFO queue) size for calculating the speaker label inference
                Total number of embedding vectors saved in the FIFO queue for clustering inference
        """
        self.online_clus = OnlineSpeakerClustering(
            max_num_speakers=clustering_params.max_num_speakers,
            max_rp_threshold=clustering_params.max_rp_threshold,
            sparse_search_volume=clustering_params.sparse_search_volume,
            history_buffer_size=clustering_params.history_buffer_size,
            current_buffer_size=clustering_params.current_buffer_size,
            cuda=self.cuda,
            device=self.device,
        )
        self.history_n = clustering_params.history_buffer_size
        self.current_n = clustering_params.current_buffer_size

        self.max_num_speakers = self.online_clus.max_num_speakers

    def _init_online_segmentor_module(self, sample_rate):
        """
        Initialize an online segmentor module

        Attributes:
            online_segmentor (OnlineSegmentor):
                online segmentation module that generates short speech segments from the VAD input
        """
        self.online_segmentor = OnlineSegmentor(sample_rate)

    def _init_memory_buffer(self):
        """
        Variables are kept in memory for future updates

        Attributes:
            memory_margin (int):
                The number of embeddings saved in the memory buffer.
                This memory margin is dependent on the base scale length: margin = (buffer_length)/(base scale shift)
                memory margin is automatically calculated to have minimal memory usage
            memory_segment_ranges (dict):
                The segment range information kept in the memory buffer
            memory_segment_indexes (dict):
                The segment indexes kept in the memory buffer
            memory_cluster_labels (Tensor):
                The cluster labels inferred in the previous diarization steps
        """
        self.memory_margin = 0
        self.memory_segment_ranges = {key: [] for key in self.multiscale_args_dict['scale_dict'].keys()}
        self.memory_segment_indexes = {key: [] for key in self.multiscale_args_dict['scale_dict'].keys()}
        self.memory_cluster_labels = torch.tensor([])

    def _init_temporal_major_voting_module(self):
        """
        Variables needed for taking majority votes for speaker labels

        Attributes:
            use_temporal_label_major_vote (bool):
                Boolean for whether to use temporal majority voting
            temporal_label_major_vote_buffer_size (int):
                buffer size for majority voting
            base_scale_label_dict (dict):
                Dictionary containing multiple speaker labels for major voting
                Speaker labels from multiple steps are saved for each segment index.
        """
        self.use_temporal_label_major_vote = True
        self.temporal_label_major_vote_buffer_size = 11
        self.base_scale_label_dict = {}

    def _init_segment_variables(self):
        """
        Initialize segment variables for each scale.
        Note that we have `uniq_id` variable in case where multiple sessions are handled.
        """
        self.emb_vectors = {self.uniq_id: {}}
        self.time_stamps = {self.uniq_id: {}}
        self.segment_range_ts = {self.uniq_id: {}}
        self.segment_raw_audio = {self.uniq_id: {}}
        self.segment_indexes = {self.uniq_id: {}}

        for scale_idx, (window, shift) in self.multiscale_args_dict['scale_dict'].items():
            self.multiscale_embeddings_and_timestamps[scale_idx] = [None, None]
            self.emb_vectors[scale_idx] = None
            self.time_stamps[scale_idx] = []
            self.segment_range_ts[scale_idx] = []
            self.segment_raw_audio[scale_idx] = []
            self.segment_indexes[scale_idx] = []

    def _init_buffer_frame_timestamps(self):
        """
        Timing variables transferred from OnlineDiarWithASR class.
        Buffer is window region where input signal is kept for ASR.
        Frame is window region where the actual inference ASR decoded results are updated

        Example:
            buffer_len = 5.0
            frame_len = 1.0

            |___Buffer___[___________]____________|
            |____________[   Frame   ]____________|

            | <- buffer_start
            |____________| <- frame_start
            |_____________________________________| <- buffer_end

            buffer_start = 12.0
            buffer_end = 17.0
            frame_start = 14.0

        These timestamps and index variables are updated by OnlineDiarWithASR.

        Attributes:
            frame_index (int):
                Integer index of frame window
            frame_start (float):
                The start of the frame window
            buffer_start (float):
                The start of the buffer window
            buffer_end (float):
                The end of the buffer
        """
        self.frame_index = 0
        self.frame_start = 0.0
        self.buffer_start = 0.0
        self.buffer_end = 0.0

    def _transfer_timestamps_to_segmentor(self):
        """
        Pass the timing information from streaming ASR buffers.
        """
        self.online_segmentor.frame_start = self.frame_start
        self.online_segmentor.buffer_start = self.buffer_start
        self.online_segmentor.buffer_end = self.buffer_end

    def reset(self):
        """
        Reset all the necessary variables and initialize classes.

        Attributes:
            n_embed_seg_len (int):
                Number of segments needed for 1 second of input time-series signal
        """
        self.n_embed_seg_len = int(
            self.sample_rate * self.multiscale_args_dict['scale_dict'][self.base_scale_index][0]
        )
        self._init_segment_variables()
        self._init_online_clustering_module(self._cfg_diarizer.clustering.parameters)
        self._init_online_segmentor_module(self.cfg.sample_rate)
        self._init_memory_buffer()
        self._init_temporal_major_voting_module()
        self._init_buffer_frame_timestamps()

    def _clear_memory(self, scale_idx: int):
        """
        Calculate how many segments should be removed from memory (`memory_margin`) and
        save the necessary information.
        `keep_range` determines how many segments and their corresponding embedding, raw audio,
        timestamps in the memory of the online diarizer instance.

        Args:
            scale_idx (int):
                Scale index in integer type
        """
        base_scale_shift = self.multiscale_args_dict['scale_dict'][self.base_scale_index][1]
        self.memory_margin = int((self.buffer_end - self.buffer_start) / base_scale_shift)

        scale_buffer_size = int(
            len(set(self.scale_mapping_dict[scale_idx].tolist()))
            / len(set(self.scale_mapping_dict[self.base_scale_index].tolist()))
            * (self.history_n + self.current_n)
        )
        keep_range = scale_buffer_size + self.memory_margin
        self.emb_vectors[scale_idx] = self.emb_vectors[scale_idx][-keep_range:]
        self.segment_raw_audio[scale_idx] = self.segment_raw_audio[scale_idx][-keep_range:]
        self.segment_range_ts[scale_idx] = self.segment_range_ts[scale_idx][-keep_range:]
        self.segment_indexes[scale_idx] = self.segment_indexes[scale_idx][-keep_range:]

    @timeit
    def _temporal_label_major_vote(self) -> torch.Tensor:
        """
        Take a majority voting for every segment on temporal steps. This feature significantly reduces the error coming
        from unstable speaker counting in the beginning of sessions.

        Returns:
            maj_vote_labels (list):
                List containing the major-voted speaker labels on temporal domain
        """
        maj_vote_labels = []
        for seg_idx in self.memory_segment_indexes[self.base_scale_index]:
            if seg_idx not in self.base_scale_label_dict:
                try:
                    self.base_scale_label_dict[seg_idx] = [self.memory_cluster_labels[seg_idx]]
                except:
                    import ipdb; ipdb.set_trace()
            else:
                while len(self.base_scale_label_dict[seg_idx]) > self.temporal_label_major_vote_buffer_size:
                    self.base_scale_label_dict[seg_idx].pop(0)
                self.base_scale_label_dict[seg_idx].append(self.memory_cluster_labels[seg_idx])

            maj_vote_labels.append(torch.mode(torch.tensor(self.base_scale_label_dict[seg_idx]))[0].item())
        return maj_vote_labels

    def save_history_data(self, scale_idx: int, total_cluster_labels: torch.Tensor, isOnline: bool,) -> torch.Tensor:
        """
        Save the temporary input to the class memory buffer.

        - Clustering is done for (hist_N + curr_N) number of embeddings.
        - Thus, we need to remove the clustering results on the embedding memory.
        - If self.diar.history_buffer_seg_end is not None, that indicates streaming diarization system
          is starting to save embeddings to its memory. Thus, the new incoming clustering label should be separated.
        - If `isOnline = True`, old embeddings outside the window are removed to save GPU memory.

        Args:
            scale_idx (int):
                Scale index in integer
            total_cluster_labels (Tensor):
                The speaker labels from the beginning of the session to the current position
            isOnline (bool)
                Boolean variable that indicates whether the system is currently in online mode or not

        Returns:
            cluster_label_hyp (Tensor):
                Majority voted speaker labels over multiple inferences
        """
        total_cluster_labels = total_cluster_labels.tolist()

        if not isOnline:
            self.memory_segment_ranges[scale_idx] = deepcopy(self.segment_range_ts[scale_idx])
            self.memory_segment_indexes[scale_idx] = deepcopy(self.segment_indexes[scale_idx])
            if scale_idx == self.base_scale_index:
                self.memory_cluster_labels = deepcopy(total_cluster_labels)

        # Only if there are newly obtained embeddings, update ranges and embeddings.
        elif self.segment_indexes[scale_idx][-1] > self.memory_segment_indexes[scale_idx][-1]:
            global_idx = max(self.memory_segment_indexes[scale_idx]) - self.memory_margin

            # convert global index global_idx to buffer index buffer_idx
            segment_indexes_mat = torch.tensor(self.segment_indexes[scale_idx])
            buffer_idx = torch.where(segment_indexes_mat == global_idx)[0][0]

            self.memory_segment_ranges[scale_idx][global_idx:] = deepcopy(
                self.segment_range_ts[scale_idx][buffer_idx:]
            )
            self.memory_segment_indexes[scale_idx][global_idx:] = deepcopy(
                self.segment_indexes[scale_idx][buffer_idx:]
            )
            if scale_idx == self.base_scale_index:
                self.memory_cluster_labels[global_idx:] = deepcopy(total_cluster_labels[global_idx:])
                assert len(self.memory_cluster_labels) == len(self.memory_segment_ranges[scale_idx])

            # Remove unnecessary old values
            self._clear_memory(scale_idx)

        assert (
            len(self.emb_vectors[scale_idx])
            == len(self.segment_raw_audio[scale_idx])
            == len(self.segment_indexes[scale_idx])
            == len(self.segment_range_ts[scale_idx])
        )

        if self.use_temporal_label_major_vote:
            cluster_label_hyp = self._temporal_label_major_vote()
        else:
            cluster_label_hyp = self.memory_cluster_labels
        return cluster_label_hyp

    @timeit
    @torch.no_grad()
    def _run_embedding_extractor(self, audio_signal: torch.Tensor) -> torch.Tensor:
        """
        Call `forward` function of the speaker embedding model.

        Args:
            audio_signal (Tensor):
                Torch tensor containing time-series signal

        Returns:
            Speaker embedding vectors for the given time-series input `audio_signal`.
        """
        audio_signal = torch.stack(audio_signal).float().to(self.device)
        audio_signal_lens = torch.tensor([self.n_embed_seg_len for k in range(audio_signal.shape[0])]).to(self.device)
        _, torch_embs = self._speaker_model.forward(input_signal=audio_signal, input_signal_length=audio_signal_lens)
        return torch_embs

    @timeit
<<<<<<< HEAD
    def _extract_online_embeddings(
        self, 
        audio_signal: torch.Tensor,
        segment_ranges: torch.Tensor, 
        embeddings
        ) -> torch.Tensor:
=======
    def _extract_embeddings(
        self, audio_signal: torch.Tensor, segment_ranges: torch.Tensor, embeddings
    ) -> torch.Tensor:
>>>>>>> 4186622e
        """
        Incrementally extract speaker embeddings based on audio_signal and segment_ranges varialbes.
        Unlike offline speaker diarization, speaker embedding and subsegment ranges are not saved to disk.
        Measures the mismatch between `segment_ranges` and `embeddings` then extract the necessary amount of
        speaker embeddings.

        Args:
            audio_signal (Tensor):
                Torch tensor containing timeseries audio signal
            embeddings (Tensor):
                Previously existing Torch tensor containing speaker embedding vector
            segment_ranges(Tensor):
                Torch tensor containing the start and end of each segment

        Returns:
            embeddings (Tensor):
                Concatenated speaker embedding vectors that match segment range information in `segment_ranges`.
        """
        stt_idx = 0 if embeddings is None else embeddings.shape[0]
        end_idx = len(segment_ranges)

        if end_idx > stt_idx:
            torch_embs = self._run_embedding_extractor(audio_signal[stt_idx:end_idx])
            if embeddings is None:
                embeddings = torch_embs
            else:
                embeddings = torch.vstack((embeddings[:stt_idx, :], torch_embs))
        elif end_idx < stt_idx:
            embeddings = embeddings[: len(segment_ranges)]

        if len(segment_ranges) != embeddings.shape[0]:
            raise ValueError("Segment ranges and embeddings shapes do not match.")
        return embeddings

    @timeit
    def _perform_online_clustering(
        self, uniq_embs_and_timestamps: Dict[str, torch.Tensor], cuda=False,
    ) -> torch.Tensor:
        """
        Launch online clustering for `uniq_embs_and_timestamps` input variable.

        Args:
            uniq_embs_and_timestamps (dict):
                Dictionary containing embeddings, timestamps and multiscale weights.
                If uniq_embs_and_timestamps contains only one scale, single scale diarization
                is performed.
            cuda (bool):
                Boolean indicator for cuda usages
        """
        device = torch.device("cuda") if cuda else torch.device("cpu")

        # Get base-scale (the highest index) information from uniq_embs_and_timestamps.
        embeddings_in_scales, timestamps_in_scales = split_input_data(
            embeddings_in_scales=uniq_embs_and_timestamps['embeddings'],
            timestamps_in_scales=uniq_embs_and_timestamps['timestamps'],
            multiscale_segment_counts=uniq_embs_and_timestamps['multiscale_segment_counts'],
        )

        curr_emb, self.scale_mapping_dict = get_scale_interpolated_embs(
            multiscale_weights=uniq_embs_and_timestamps['multiscale_weights'],
            embeddings_in_scales=embeddings_in_scales,
            timestamps_in_scales=timestamps_in_scales,
            device=device,
        )

        concat_emb, add_new = self.online_clus.get_reduced_mat(
            emb_in=curr_emb, base_segment_indexes=self.segment_indexes[self.base_scale_index]
        )

        # Perform online version of clustering with history-concatenated embedding vectors
        Y_concat = self.online_clus.forward_infer(
            emb=concat_emb, frame_index=self.frame_index, cuda=cuda, device=device
        )

        # Match the permutation of the newly obtained speaker labels and the previous labels
        merged_clus_labels = self.online_clus.match_labels(Y_concat, add_new)

        # Update history data
        for scale_idx, (window, shift) in self.multiscale_args_dict['scale_dict'].items():
            cluster_label_hyp = self.save_history_data(scale_idx, merged_clus_labels, self.online_clus.isOnline)

        return cluster_label_hyp

    def _get_interim_output(self) -> torch.Tensor:
        """
        In case buffer is not filled or there is no speech activity in the input, generate temporary output.

        Returns:
            diar_hyp (Tensor): Speaker labels based on the previously saved segments and speaker labels
        """
        if len(self.memory_cluster_labels) == 0 or self.buffer_start < 0:
            diar_hyp, _ = generate_cluster_labels([[0.0, self.total_buffer_in_secs]], [0])
        else:
            diar_hyp, _ = generate_cluster_labels(
                self.memory_segment_ranges[self.base_scale_index], self.memory_cluster_labels
            )
        return diar_hyp

    @timeit
    def diarize_step(self, audio_buffer: torch.Tensor, vad_timestamps: torch.Tensor) -> torch.Tensor:
        """
        A function for a unit diarization step. Each diarization step goes through the following steps:

        1. Segmentation:
            Using `OnlineSegmentor` class, call `run_online_segmentation` method to get the segments.
        2. Embedding Extraction:
            Extract multiscale embeddings from the extracted speech segments.
        3. Online Clustering & Counting
            Perform online speaker clustering by using `OnlineSpeakerClustering` class.
        4. Generate speaker labels:
            Generate start and end timestamps of speaker labels based on the diarization results.

        c.f.) Also see method `diarize` in `ClusteringDiarizer` class.

        Args:
            audio_buffer (Tensor):
                Tensor variable containing the time series signal at the current frame
                Dimensions: (Number of audio time-series samples) x 1
            vad_timestamps (Tensor):
                List containing VAD timestamps.
                Dimensions: (Number of segments) x 2
                Example:
                    >>> vad_timestamps = torch.Tensor([[0.05, 2.52], [3.12, 6.85]])

        Returns:
            diar_hyp (Tensor):
                Speaker label hypothesis from the start of the session to the current position
        """
        self._transfer_timestamps_to_segmentor()

        # In case buffer is not filled or there is no speech activity in the input
        if self.buffer_start < 0 or len(vad_timestamps) == 0:
            return self._get_interim_output()

        # Segmentation: (c.f. see `diarize` function in ClusteringDiarizer class)
        for scale_idx, (window, shift) in self.multiscale_args_dict['scale_dict'].items():

            # Step 1: Get subsegments for embedding extraction.
            audio_sigs, segment_ranges, range_inds = self.online_segmentor.run_online_segmentation(
                audio_buffer=audio_buffer,
                vad_timestamps=vad_timestamps,
                segment_raw_audio=self.segment_raw_audio[scale_idx],
                segment_range_ts=self.segment_range_ts[scale_idx],
                segment_indexes=self.segment_indexes[scale_idx],
                window=window,
                shift=shift,
            )
            self.segment_raw_audio[scale_idx] = audio_sigs
            self.segment_range_ts[scale_idx] = segment_ranges
            self.segment_indexes[scale_idx] = range_inds

            # Step 2-1: Extract speaker embeddings from the extracted subsegment timestamps.
            embeddings = self._extract_online_embeddings(
                audio_signal=self.segment_raw_audio[scale_idx],
                segment_ranges=self.segment_range_ts[scale_idx],
                embeddings=self.emb_vectors[scale_idx],
            )

            # Step 2-2:Save the embeddings and segmentation timestamps in memory
            self.emb_vectors[scale_idx] = embeddings

            self.multiscale_embeddings_and_timestamps[scale_idx] = [
                {self.uniq_id: embeddings},
                {self.uniq_id: segment_ranges},
            ]

        embs_and_timestamps = get_embs_and_timestamps(
            self.multiscale_embeddings_and_timestamps, self.multiscale_args_dict
        )

        # Step 3 - Clustering: Perform an online version of clustering algorithm
        cluster_label_hyp = self._perform_online_clustering(embs_and_timestamps[self.uniq_id], cuda=self.cuda,)

        # Step 4: Generate RTTM style diarization labels from segment ranges and cluster labels
        diar_hyp, _ = generate_cluster_labels(self.memory_segment_ranges[self.base_scale_index], cluster_label_hyp)
        return diar_hyp<|MERGE_RESOLUTION|>--- conflicted
+++ resolved
@@ -403,18 +403,12 @@
         return torch_embs
 
     @timeit
-<<<<<<< HEAD
     def _extract_online_embeddings(
         self, 
         audio_signal: torch.Tensor,
         segment_ranges: torch.Tensor, 
         embeddings
         ) -> torch.Tensor:
-=======
-    def _extract_embeddings(
-        self, audio_signal: torch.Tensor, segment_ranges: torch.Tensor, embeddings
-    ) -> torch.Tensor:
->>>>>>> 4186622e
         """
         Incrementally extract speaker embeddings based on audio_signal and segment_ranges varialbes.
         Unlike offline speaker diarization, speaker embedding and subsegment ranges are not saved to disk.
