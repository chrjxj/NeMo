--- conflicted
+++ resolved
@@ -295,12 +295,9 @@
     return_hypotheses = True
     if isinstance(transcriptions[0], str):  # List[str]:
         best_hyps = transcriptions
-<<<<<<< HEAD
-=======
         return_hypotheses = False
     elif isinstance(transcriptions[0], rnnt_utils.Hypothesis):  # List[rnnt_utils.Hypothesis]
         best_hyps = transcriptions
->>>>>>> 0e983db7
         assert cfg.decoding.beam.return_best_hypothesis, "Works only with return_best_hypothesis=true"
     elif isinstance(transcriptions[0], list) and isinstance(
         transcriptions[0][0], rnnt_utils.Hypothesis
@@ -318,36 +315,11 @@
 
     with open(cfg.output_filename, 'w', encoding='utf-8', newline='\n') as f:
         if cfg.audio_dir is not None:
-<<<<<<< HEAD
-            for idx, transcription in enumerate(best_hyps):  # type: rnnt_utils.Hypothesis
-                item = {'audio_filepath': filepaths[idx], pred_text_attr_name: transcription.text}
-
-                if compute_timestamps:
-                    timestamps = transcription.timestep
-                    if timestamps is not None and isinstance(timestamps, dict):
-                        timestamps.pop('timestep', None)  # Pytorch tensor calculating index of each token, not needed.
-                        for key in timestamps.keys():
-                            values = normalize_timestamp_output(timestamps[key])
-                            item[f'timestamps_{key}'] = values
-
-                if compute_langs:
-                    item['pred_lang'] = transcription.langs
-                    item['pred_lang_chars'] = transcription.langs_chars
-                if not cfg.decoding.beam.return_best_hypothesis:
-                    item['beams'] = beams[idx]
-                f.write(json.dumps(item) + "\n")
-        else:
-            with open(cfg.dataset_manifest, 'r', encoding='utf-8') as fr:
-                for idx, line in enumerate(fr):
-                    item = json.loads(line)
-                    item[pred_text_attr_name] = best_hyps[idx].text
-=======
             for idx, transcription in enumerate(best_hyps):  # type: rnnt_utils.Hypothesis or str
                 if not return_hypotheses:  # transcription is str
                     item = {'audio_filepath': filepaths[idx], pred_text_attr_name: transcription}
                 else:  # transcription is Hypothesis
                     item = {'audio_filepath': filepaths[idx], pred_text_attr_name: transcription.text}
->>>>>>> 0e983db7
 
                     if compute_timestamps:
                         timestamps = transcription.timestep
@@ -360,14 +332,8 @@
                                 item[f'timestamps_{key}'] = values
 
                     if compute_langs:
-<<<<<<< HEAD
-                        item['pred_lang'] = best_hyps[idx].langs
-                        item['pred_lang_chars'] = best_hyps[idx].langs_chars
-
-=======
                         item['pred_lang'] = transcription.langs
                         item['pred_lang_chars'] = transcription.langs_chars
->>>>>>> 0e983db7
                     if not cfg.decoding.beam.return_best_hypothesis:
                         item['beams'] = beams[idx]
                 f.write(json.dumps(item) + "\n")
@@ -482,14 +448,7 @@
                     lg = logits[idx][: logits_len[idx]]
                     hypotheses.append(lg)
             else:
-<<<<<<< HEAD
-                current_hypotheses, all_hyp = decode_function(logits, logits_len, return_hypotheses=return_hypotheses,)
-
-                if isinstance(current_hypotheses, tuple) and len(current_hypotheses) == 2:
-                    current_hypotheses = current_hypotheses[0]
-=======
                 current_hypotheses, _ = decode_function(logits, logits_len, return_hypotheses=return_hypotheses,)
->>>>>>> 0e983db7
 
                 if return_hypotheses:
                     # dump log probs per file
