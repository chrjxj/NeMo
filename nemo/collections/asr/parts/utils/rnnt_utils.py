--- conflicted
+++ resolved
@@ -641,27 +641,16 @@
     """
     assert batch_size is None or batch_size <= batched_hyps.scores.shape[0]
     num_hyps = batched_hyps.scores.shape[0] if batch_size is None else batch_size
-<<<<<<< HEAD
     # NB: clone is necessary for online decoding to avoid reusing the same container
     scores = batched_hyps.scores.clone().cpu()
     current_lengths = batched_hyps.current_lengths.clone().cpu()
     transcript = batched_hyps.transcript.clone().cpu()
-    timesteps = batched_hyps.timesteps.clone().cpu()
+    timestamps = batched_hyps.timestamps.clone().cpu()
     hypotheses = [
         Hypothesis(
             score=scores[i].item(),
             y_sequence=transcript[i, : current_lengths[i]],
-            timestep=timesteps[i, : current_lengths[i]],
-=======
-    # We clone `timestamps` and `y_sequence` to avoid keeping references
-    # to the tensors that can be allocated by CUDA graphs. If we don't do this,
-    # subsequent batches might reuse and overwrite the same memory,
-    # leading to unexpected results due to shared references.
-    hypotheses = [
-        Hypothesis(
-            score=batched_hyps.scores[i].item(),
-            y_sequence=batched_hyps.transcript[i, : batched_hyps.current_lengths[i]].clone(),
-            timestamp=batched_hyps.timestamps[i, : batched_hyps.current_lengths[i]].clone(),
+            timestamp=timestamps[i, : batched_hyps.current_lengths[i]],
             token_duration=(
                 durations
                 if not torch.all(
@@ -669,7 +658,6 @@
                 )
                 else []
             ),
->>>>>>> 911c6f47
             alignments=None,
             dec_state=None,
         )
