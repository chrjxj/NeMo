# Copyright (c) 2024, NVIDIA CORPORATION.  All rights reserved.
#
# Licensed under the Apache License, Version 2.0 (the "License");
# you may not use this file except in compliance with the License.
# You may obtain a copy of the License at
#
#     http://www.apache.org/licenses/LICENSE-2.0
#
# Unless required by applicable law or agreed to in writing, software
# distributed under the License is distributed on an "AS IS" BASIS,
# WITHOUT WARRANTIES OR CONDITIONS OF ANY KIND, either express or implied.
# See the License for the specific language governing permissions and
# limitations under the License.


import copy
from pathlib import Path
from typing import Any, Optional, Tuple, Union

import numpy as np
import torch
import torch.nn.functional as F
from omegaconf import DictConfig, ListConfig

from nemo.collections.asr.parts.submodules.ngram_lm import NGramGPULanguageModel
from nemo.collections.asr.parts.submodules.transducer_decoding.label_looping_base import (
    GreedyBatchedLoopLabelsComputerBase,
    SeparateGraphsLoopLabels,
)
from nemo.collections.asr.parts.utils import rnnt_utils
from nemo.collections.asr.parts.utils.asr_confidence_utils import ConfidenceMethodMixin
from nemo.collections.common.parts.optional_cuda_graphs import WithOptionalCudaGraphs
from nemo.core.utils.cuda_python_utils import cu_call, run_nvrtc, with_conditional_node

try:
    from cuda import cudart

    HAVE_CUDA_PYTHON = True
except ImportError:
    HAVE_CUDA_PYTHON = False


class LoopLabelsState:
    """
    State for Loop Labels algorithm. Used only with CUDA graphs.
    In initialization phase it is possible to assign values (tensors) to the state.
    For algorithm code the storage should be reused (prefer copy data instead of assigning tensors).
    """

    max_time: int  # maximum length of internal storage for time dimension
    batch_size: int  # (maximum) length of internal storage for batch dimension
    device: torch.device  # device to store preallocated tensors

    all_durations: torch.Tensor

    encoder_output_projected: torch.Tensor  # projected output from the encoder for decoding algorithm
    encoder_output_length: torch.Tensor  # length of the (projected) output from the encoder

    labels: torch.Tensor  # storage for current labels
    scores: torch.Tensor  # storage for current scores

    batch_indices: torch.Tensor  # indices of elements in batch (constant, range [0, batch_size-1])

    time_indices: torch.Tensor  # current time indices for each element in batch
    safe_time_indices: torch.Tensor  # current time indices, but guaranteed to be < encoder_output_length
    time_indices_current_labels: torch.Tensor  # time indices for found labels (corresponding to `labels` field)
    last_timesteps: torch.Tensor  # indices of the last timesteps for each element (encoder_output_length - 1)

    active_mask: torch.Tensor  # mask for active hypotheses (the decoding is finished for the utterance if it is False)
    advance_mask: torch.Tensor  # mask for "advancing" hypotheses (blank is found for the element on the current step)
    blank_mask: torch.Tensor  # if the element is blank
    # if the element was active on the previous step: to identify the end of decoding and store final hidden state
    active_mask_prev: torch.Tensor
    became_inactive_mask: torch.Tensor  # mask for elements that became inactive (end of decoding)

    active_mask_any: torch.Tensor  # 0-dim bool tensor, condition for outer loop ('any element is still active')
    advance_mask_any: torch.Tensor  # 0-dim bool tensor, condition for inner loop ('should advance any index')

    last_decoder_state: Any  # last state from the decoder, needed for the output
    prev_decoder_state: Any  # previous decoder state (to return and reuse in streaming mode)
    decoder_state: Any  # current decoder state
    decoder_output: torch.Tensor  # output from the decoder (projected)

    batched_hyps: rnnt_utils.BatchedHyps  # batched hypotheses - decoding result
    alignments: Optional[rnnt_utils.BatchedAlignments] = None  # batched alignments

    batch_lm_states: Optional[torch.Tensor] = None
    lm_scores: Optional[torch.Tensor] = None
    batch_lm_states_candidates: Optional[torch.Tensor] = None
    durations: Optional[torch.Tensor] = None  # storage for current predicted durations

    def __init__(
        self,
        batch_size: int,
        max_time: int,
        encoder_dim: int,
        max_symbols: int,
        device: torch.device,
        float_dtype: torch.dtype,
        logits_dim: int,
        preserve_alignments=False,
        preserve_frame_confidence=False,
        include_duration_confidence: bool = False,
        include_duration: bool = False,
    ):
        """

        Args:
            batch_size: batch size for encoder output storage
            max_time: maximum time for encoder output storage
            encoder_dim: last dimension for encoder output storage (projected encoder output)
            max_symbols: max symbols per step (to avoid infinite looping and pre-allocate storage)
            device: device to store tensors
            float_dtype: default float dtype for tensors (should match projected encoder output)
            logits_dim: output dimension for Joint
            preserve_alignments: if alignments are needed
            preserve_frame_confidence: if frame confidence is needed
            include_duration_confidence: if duration confidence is needed to be added to the frame confidence
            include_duration: if predicted token durations are needed to be added to the Hypothesis object
        """
        self.device = device
        self.float_dtype = float_dtype
        self.batch_size = batch_size
        self.max_time = max_time

        self.encoder_output_projected = torch.zeros(
            (self.batch_size, self.max_time, encoder_dim),
            dtype=float_dtype,
            device=self.device,
        )
        self.encoder_output_length = torch.zeros((self.batch_size,), dtype=torch.long, device=self.device)

        self.labels = torch.zeros([self.batch_size], dtype=torch.long, device=self.device)
        self.scores = torch.zeros([self.batch_size], dtype=float_dtype, device=self.device)

        # indices of elements in batch (constant)
        self.batch_indices = torch.arange(self.batch_size, dtype=torch.long, device=self.device)

        self.time_indices = torch.zeros_like(self.batch_indices)
        self.safe_time_indices = torch.zeros_like(self.batch_indices)
        self.time_indices_current_labels = torch.zeros_like(self.time_indices)
        self.last_timesteps = torch.zeros_like(self.time_indices)

        self.active_mask = torch.zeros([self.batch_size], dtype=torch.bool, device=self.device)
        self.advance_mask = torch.zeros_like(self.active_mask)
        self.blank_mask = torch.zeros_like(self.active_mask)
        self.active_mask_prev = torch.zeros_like(self.active_mask)
        self.became_inactive_mask = torch.zeros_like(self.active_mask)

        self.active_mask_any = torch.tensor(True, device=self.device, dtype=torch.bool)
        self.advance_mask_any = torch.tensor(True, device=self.device, dtype=torch.bool)

        self.batched_hyps = rnnt_utils.BatchedHyps(
            batch_size=self.batch_size,
            init_length=self.max_time * max_symbols,
            device=self.device,
            float_dtype=float_dtype,
        )
        if preserve_alignments or preserve_frame_confidence:
            self.alignments = rnnt_utils.BatchedAlignments(
                batch_size=batch_size,
                logits_dim=logits_dim,
                init_length=max_time * (max_symbols + 1),
                device=self.device,
                float_dtype=self.float_dtype,
                store_alignments=preserve_alignments,
                store_frame_confidence=preserve_frame_confidence,
                with_duration_confidence=include_duration_confidence,
            )
        else:
            self.alignments = None

        if include_duration:
            self.durations = torch.zeros([self.batch_size], dtype=torch.long, device=self.device)
        else:
            self.durations = None

    def need_reinit(self, encoder_output_projected: torch.Tensor) -> bool:
        """Check if need to reinit state: larger batch_size/max_time, or new device"""
        return (
            self.batch_size < encoder_output_projected.shape[0]
            or self.max_time < encoder_output_projected.shape[1]
            or self.device.index != encoder_output_projected.device.index
        )


class GreedyBatchedTDTLoopLabelsComputer(
    GreedyBatchedLoopLabelsComputerBase, WithOptionalCudaGraphs, ConfidenceMethodMixin
):
    """
    Label-Looping algorithm implementation https://arxiv.org/abs/2406.06220 for optimized batched greedy decoding.
    Iterates over labels, on each step finding the next non-blank label
    (evaluating Joint multiple times in inner loop); It uses a minimal possible amount of calls
    to prediction network (with maximum possible batch size),
    which makes it especially useful for scaling the prediction network.
    During decoding all active hypotheses ("texts") have the same lengths.
    """

    INITIAL_MAX_TIME = 375  # initial max time, used to init state for Cuda graphs
    CUDA_PROGRAM_NAME = b"while_loop_labels_conditional_tdt.cu"

    separate_graphs: Optional[SeparateGraphsLoopLabels]
    full_graph: Optional[torch.cuda.CUDAGraph]
    state: Optional[LoopLabelsState]
    ngram_lm_batch: Optional[NGramGPULanguageModel]

    def __init__(
        self,
        decoder,
        joint,
        blank_index: int,
        durations: Union[list[int], ListConfig[int]],
        max_symbols_per_step: Optional[int] = None,
        preserve_alignments=False,
        preserve_frame_confidence=False,
        include_duration: bool = False,
        include_duration_confidence: bool = False,
        confidence_method_cfg: Optional[DictConfig] = None,
        allow_cuda_graphs: bool = True,
        ngram_lm_model: Optional[str | Path] = None,
        ngram_lm_alpha: float = 0.0,
    ):
        """
        Init method.
        Args:
            decoder: Prediction network from RNN-T
            joint: Joint module from RNN-T
            blank_index: index of blank symbol
            durations: list of TDT durations, e.g., [0, 1, 2, 4, 8]
            max_symbols_per_step: max symbols to emit on each step (to avoid infinite looping)
            preserve_alignments: if alignments are needed
            preserve_frame_confidence: if frame confidence is needed
            include_duration: if predicted token durations are needed to be added to the Hypothesis object
            include_duration_confidence: if duration confidence is needed to be added to the frame confidence
            confidence_method_cfg: config for the confidence
            ngram_lm_model: optional n-gram language model (LM) file to use for decoding
            ngram_lm_alpha: LM weight
        """
        super().__init__()
        self.decoder = decoder
        self.joint = joint
        # keep durations on CPU to avoid side effects in multi-gpu environment
        self.durations = torch.tensor(list(durations), device="cpu").to(torch.long)
        self._blank_index = blank_index
        self.max_symbols = max_symbols_per_step
        self.preserve_alignments = preserve_alignments
        self.preserve_frame_confidence = preserve_frame_confidence
        self.allow_cuda_graphs = allow_cuda_graphs
        self.include_duration = include_duration
        self.include_duration_confidence = include_duration_confidence
        self._SOS = self._blank_index
        self._init_confidence_method(confidence_method_cfg=confidence_method_cfg)
        assert self._SOS == self._blank_index  # "blank as pad" algorithm only

        self.state = None
        self.full_graph = None
        self.separate_graphs = None

        self.cuda_graphs_mode = None
        self.maybe_enable_cuda_graphs()

        if ngram_lm_model is not None:
            assert self._blank_index == self.joint.num_classes_with_blank - self.joint.num_extra_outputs - 1
            self.ngram_lm_batch = NGramGPULanguageModel.from_file(lm_path=ngram_lm_model, vocab_size=self._blank_index)
        else:
            self.ngram_lm_batch = None
        self.ngram_lm_alpha = ngram_lm_alpha

    def reset_cuda_graphs_state(self):
        """Reset state to release memory (for CUDA graphs implementations)"""
        self.state = None
        self.full_graph = None
        self.separate_graphs = None

    def loop_labels_torch(
        self,
        encoder_output: torch.Tensor,
        encoder_output_length: torch.Tensor,
        prev_batched_state: Optional[rnnt_utils.BatchedGreedyDecodingState] = None,
    ) -> Tuple[rnnt_utils.BatchedHyps, Optional[rnnt_utils.BatchedAlignments], rnnt_utils.BatchedGreedyDecodingState]:
        """
        Pure PyTorch implementation

        Args:
            encoder_output: output from the encoder
            encoder_output_length: lengths of the utterances in `encoder_output`
            prev_batched_state: previous batched decoding state
        """
        batch_size, max_time, _unused = encoder_output.shape
        device = encoder_output.device
        if self.ngram_lm_batch is not None:
            self.ngram_lm_batch.to(device)  # ngram_lm_batch is nn.Module, but self is not; need to move manually

        # do not recalculate joint projection, project only once
        encoder_output_projected = self.joint.project_encoder(encoder_output)
        float_dtype = encoder_output_projected.dtype

        # init output structures: BatchedHyps (for results), BatchedAlignments + last decoder state
        # init empty batched hypotheses
        batched_hyps = rnnt_utils.BatchedHyps(
            batch_size=batch_size,
            init_length=max_time * self.max_symbols if self.max_symbols is not None else max_time,
            device=device,
            float_dtype=float_dtype,
        )
        # sample state, will be replaced further when the decoding for hypothesis is done
        last_decoder_state = self.decoder.initialize_state(encoder_output_projected)
        # init alignments if necessary
        use_alignments = self.preserve_alignments or self.preserve_frame_confidence
        # always use alignments variable - for torch.jit adaptation, but keep it as minimal as possible
        alignments = rnnt_utils.BatchedAlignments(
            batch_size=batch_size,
            logits_dim=self.joint.num_classes_with_blank,
            init_length=max_time * 2 if use_alignments else 1,  # blank for each timestep + text tokens
            device=device,
            float_dtype=float_dtype,
            store_alignments=self.preserve_alignments,
            store_frame_confidence=self.preserve_frame_confidence,
            with_duration_confidence=self.include_duration_confidence,
        )

        # durations
        all_durations = self.durations.to(device, non_blocking=True)
        num_durations = all_durations.shape[0]

        # initial state, needed for torch.jit to compile (cannot handle None)
        state = (
            self.decoder.initialize_state(encoder_output_projected)
            if prev_batched_state is None
            else prev_batched_state.predictor_state
        )
        # indices of elements in batch (constant)
        batch_indices = torch.arange(batch_size, dtype=torch.long, device=device)
        # last found labels - initially <SOS> (<blank>) symbol
        labels = (
            torch.full_like(batch_indices, fill_value=self._SOS)
            if prev_batched_state is None
            else prev_batched_state.labels.clone()
        )

        # time indices
<<<<<<< HEAD
        last_timesteps = torch.maximum(encoder_output_length - 1, torch.zeros_like(encoder_output_length))
        time_indices = torch.zeros_like(batch_indices) if prev_batched_state is None else prev_batched_state.time_jumps.clone()
=======
        last_timesteps = encoder_output_length - 1
        time_indices = (
            torch.zeros_like(batch_indices) if prev_batched_state is None else prev_batched_state.time_jumps.clone()
        )
>>>>>>> abb9fba4
        safe_time_indices = torch.minimum(time_indices, last_timesteps)  # time indices, guaranteed to be < out_len
        time_indices_current_labels = torch.zeros_like(time_indices)

        # masks for utterances in batch
        active_mask: torch.Tensor = time_indices < encoder_output_length
        advance_mask = torch.empty_like(active_mask)

        # for storing the last state we need to know what elements became "inactive" on this step
        active_mask_prev = torch.empty_like(active_mask)
        became_inactive_mask = torch.empty_like(active_mask)

        if self.ngram_lm_batch is not None:
            if prev_batched_state is None:
                batch_lm_states = self.ngram_lm_batch.get_init_states(batch_size=batch_size, bos=True)
            else:
                batch_lm_states = prev_batched_state.lm_state
        else:
            batch_lm_states = None

        # loop while there are active utterances
        while active_mask.any():
            active_mask_prev.copy_(active_mask, non_blocking=True)
            # stage 1: get decoder (prediction network) output
            prev_state = state  # save to return state before last label if utterance is fully decoded
            decoder_output, state, *_ = self.decoder.predict(
                labels.unsqueeze(1), state, add_sos=False, batch_size=batch_size
            )
            decoder_output = self.joint.project_prednet(decoder_output)  # do not recalculate joint projection

            # stage 2: get joint output, iteratively seeking for non-blank labels
            # blank label in `labels` tensor means "end of hypothesis" (for this index)
            logits = (
                self.joint.joint_after_projection(
                    encoder_output_projected[batch_indices, safe_time_indices].unsqueeze(1),
                    decoder_output,
                )
                .squeeze(1)
                .squeeze(1)
            )
            scores, labels = logits[:, :-num_durations].max(dim=-1)
            if self.ngram_lm_batch is not None:
                lm_scores, batch_lm_states_candidates = self.ngram_lm_batch.advance(
                    states=batch_lm_states
                )  # vocab_size_no_blank
                lm_scores = lm_scores.to(dtype=float_dtype)
                # combined scores with LM - without blank
                scores_w_lm, labels_w_lm = (logits[:, : -num_durations - 1] + self.ngram_lm_alpha * lm_scores).max(
                    dim=-1
                )
                # preserve "blank" / "non-blank" category
                torch.where(labels == self._blank_index, labels, labels_w_lm, out=labels)
                torch.where(labels == self._blank_index, scores, scores_w_lm, out=scores)

            jump_durations_indices = logits[:, -num_durations:].argmax(dim=-1)
            durations = all_durations[jump_durations_indices]

            # search for non-blank labels using joint, advancing time indices for blank labels
            # checking max_symbols is not needed, since we already forced advancing time indices for such cases
            blank_mask = labels == self._blank_index
            # for blank labels force duration >= 1
            durations.masked_fill_(torch.logical_and(durations == 0, blank_mask), 1)
            time_indices_current_labels.copy_(time_indices, non_blocking=True)
            if use_alignments:
                alignments.add_results_masked_(
                    active_mask=active_mask,
                    time_indices=time_indices_current_labels,
                    logits=logits if self.preserve_alignments else None,
                    labels=labels if self.preserve_alignments else None,
                    confidence=(
                        torch.stack(
                            (
                                self._get_confidence_tensor(F.log_softmax(logits[:, :-num_durations], dim=-1)).to(
                                    dtype=float_dtype
                                ),
                                self._get_confidence_tensor(F.log_softmax(logits[:, -num_durations:], dim=-1)).to(
                                    dtype=float_dtype
                                ),
                            ),
                            dim=-1,
                        )
                        if self.include_duration_confidence
                        else (
                            self._get_confidence_tensor(F.log_softmax(logits[:, :-num_durations], dim=-1)).to(
                                dtype=float_dtype
                            )
                            if self.preserve_frame_confidence
                            else None
                        )
                    ),
                )

            # advance_mask is a mask for current batch for searching non-blank labels;
            # each element is True if non-blank symbol is not yet found AND we can increase the time index
            time_indices += durations
            torch.minimum(time_indices, last_timesteps, out=safe_time_indices)
            torch.less(time_indices, encoder_output_length, out=active_mask)
            torch.logical_and(active_mask, blank_mask, out=advance_mask)

            # inner loop: find next non-blank labels (if exist)
            while advance_mask.any():
                # same as: time_indices_current_labels[advance_mask] = time_indices[advance_mask], but non-blocking
                # store current time indices to use further for storing the results
                torch.where(advance_mask, time_indices, time_indices_current_labels, out=time_indices_current_labels)
                logits = (
                    self.joint.joint_after_projection(
                        encoder_output_projected[batch_indices, safe_time_indices].unsqueeze(1),
                        decoder_output,
                    )
                    .squeeze(1)
                    .squeeze(1)
                )
                # get labels (greedy) and scores from current logits, replace labels/scores with new
                # labels[advance_mask] are blank, and we are looking for non-blank labels
                more_scores, more_labels = logits[:, :-num_durations].max(dim=-1)
                if self.ngram_lm_batch is not None:
                    # combined scores with LM - without blank
                    more_scores_w_lm, more_labels_w_lm = (
                        logits[:, : -num_durations - 1] + self.ngram_lm_alpha * lm_scores
                    ).max(dim=-1)
                    # preserve "blank" / "non-blank" category
                    torch.where(more_labels == self._blank_index, more_labels, more_labels_w_lm, out=more_labels)

                # same as: labels[advance_mask] = more_labels[advance_mask], but non-blocking
                torch.where(advance_mask, more_labels, labels, out=labels)
                # same as: scores[advance_mask] = more_scores[advance_mask], but non-blocking
                torch.where(advance_mask, more_scores, scores, out=scores)
                jump_durations_indices = logits[:, -num_durations:].argmax(dim=-1)
                durations = all_durations[jump_durations_indices]

                if use_alignments:
                    alignments.add_results_masked_(
                        active_mask=advance_mask,
                        time_indices=time_indices_current_labels,
                        logits=logits if self.preserve_alignments else None,
                        labels=more_labels if self.preserve_alignments else None,
                        confidence=(
                            torch.stack(
                                (
                                    self._get_confidence_tensor(F.log_softmax(logits[:, :-num_durations], dim=-1)).to(
                                        dtype=float_dtype
                                    ),
                                    self._get_confidence_tensor(F.log_softmax(logits[:, -num_durations:], dim=-1)).to(
                                        dtype=float_dtype
                                    ),
                                ),
                                dim=-1,
                            )
                            if self.include_duration_confidence
                            else (
                                self._get_confidence_tensor(F.log_softmax(logits[:, :-num_durations], dim=-1)).to(
                                    dtype=float_dtype
                                )
                                if self.preserve_frame_confidence
                                else None
                            )
                        ),
                    )

                blank_mask = labels == self._blank_index
                # for blank labels force duration >= 1
                durations.masked_fill_(torch.logical_and(durations == 0, blank_mask), 1)
                # same as time_indices[advance_mask] += durations[advance_mask], but non-blocking
                torch.where(advance_mask, time_indices + durations, time_indices, out=time_indices)
                torch.minimum(time_indices, last_timesteps, out=safe_time_indices)
                torch.less(time_indices, encoder_output_length, out=active_mask)
                torch.logical_and(active_mask, blank_mask, out=advance_mask)

            # stage 3: filter labels and state, store hypotheses
            # select states for hyps that became inactive (is it necessary?)
            # this seems to be redundant, but used in the `loop_frames` output
            torch.ne(active_mask, active_mask_prev, out=became_inactive_mask)
            self.decoder.batch_replace_states_mask(
                src_states=prev_state,
                dst_states=last_decoder_state,
                mask=became_inactive_mask,
            )

            # store hypotheses
            if self.max_symbols is not None:
                # pre-allocated memory, no need for checks
                batched_hyps.add_results_masked_no_checks_(
                    active_mask,
                    labels,
                    time_indices_current_labels,
                    scores,
                    durations if self.include_duration else None,
                )
            else:
                # auto-adjusted storage
                batched_hyps.add_results_masked_(
                    active_mask,
                    labels,
                    time_indices_current_labels,
                    scores,
                    durations if self.include_duration else None,
                )

            # stage 4: to avoid looping, go to next frame after max_symbols emission
            if self.max_symbols is not None:
                # TODO: is it correct for last decoder state?
                # if labels are non-blank (not end-of-utterance), check that last observed timestep with label:
                # if it is equal to the current time index, and number of observations is >= max_symbols, force blank
                force_blank_mask = torch.logical_and(
                    active_mask,
                    torch.logical_and(
                        torch.logical_and(
                            labels != self._blank_index,
                            batched_hyps.last_timestamp_lasts >= self.max_symbols,
                        ),
                        batched_hyps.last_timestamp == time_indices,
                    ),
                )
                time_indices += force_blank_mask  # emit blank => advance time indices
                # update safe_time_indices, non-blocking
                torch.minimum(time_indices, last_timesteps, out=safe_time_indices)
                # same as: active_mask = time_indices < encoder_output_length
                torch.less(time_indices, encoder_output_length, out=active_mask)
            if self.ngram_lm_batch is not None:
                # select necessary LM states based on chosen labels
                torch.where(
                    active_mask,
                    batch_lm_states_candidates[batch_indices, labels * active_mask],
                    batch_lm_states,
                    out=batch_lm_states,
                )

        if prev_batched_state is not None:
            batched_hyps.timestamps += prev_batched_state.decoded_length.unsqueeze(1)
            # TODO: alignments
        last_labels = batched_hyps.get_last_labels(pad_id=self._SOS)
        decoding_state = rnnt_utils.BatchedGreedyDecodingState(
            predictor_state=last_decoder_state,
            labels=(
                torch.where(last_labels == self._SOS, prev_batched_state.labels, last_labels)
                if prev_batched_state is not None
                else last_labels
            ),
            decoded_length=(
                encoder_output_length
                if prev_batched_state is None
                else encoder_output_length + prev_batched_state.decoded_length
            ),
            lm_state=batch_lm_states,
            time_jumps=time_indices - encoder_output_length,
        )
        if use_alignments:
            return batched_hyps, alignments, decoding_state
        return batched_hyps, None, decoding_state

    def loop_labels_cuda_graphs(
        self,
        encoder_output: torch.Tensor,
        encoder_output_length: torch.Tensor,
        prev_batched_state: Optional[rnnt_utils.BatchedGreedyDecodingState] = None,
    ) -> Tuple[rnnt_utils.BatchedHyps, Optional[rnnt_utils.BatchedAlignments], rnnt_utils.BatchedGreedyDecodingState]:
        """
        Implementation with CUDA graphs.

        Args:
            encoder_output: output from the encoder
            encoder_output_length: lengths of the utterances in `encoder_output`
            prev_batched_state: previous batched decoding state
        """
        assert self.cuda_graphs_mode is not None

        # do not recalculate joint projection, project only once
        encoder_output = self.joint.project_encoder(encoder_output)
        current_batch_size = encoder_output.shape[0]
        current_max_time = encoder_output.shape[1]

        if torch.is_autocast_enabled():
            encoder_output = encoder_output.to(torch.get_autocast_gpu_dtype())

        # init or reinit graph
        if self.state is None or self.state.need_reinit(encoder_output):
            self._graph_reinitialize(encoder_output, encoder_output_length)

        # copy (projected) encoder output and lenghts
        self.state.encoder_output_projected[:current_batch_size, :current_max_time, ...].copy_(encoder_output)
        self.state.encoder_output_length[: encoder_output_length.shape[0]].copy_(encoder_output_length)
        # set length to zero for elements outside the current batch
        self.state.encoder_output_length[current_batch_size:].fill_(0)

        if prev_batched_state is None:
            # initial state
            self.decoder.batch_replace_states_all(
                src_states=self.decoder.initialize_state(self.state.encoder_output_projected),
                dst_states=self.state.decoder_state,
            )
        else:
            self.decoder.batch_replace_states_all(
                src_states=prev_batched_state.predictor_state,
                dst_states=self.state.decoder_state,
                batch_size=current_batch_size,
            )

        if prev_batched_state is None:
            # initial state
            self.decoder.batch_replace_states_all(
                src_states=self.decoder.initialize_state(self.state.encoder_output_projected),
                dst_states=self.state.decoder_state,
            )
            # initial state - lm
            if self.ngram_lm_batch is not None:
                self.state.batch_lm_states.copy_(
                    self.ngram_lm_batch.get_init_states(batch_size=self.state.batch_size, bos=True)
                )

            # last found labels - initially <SOS> (<blank>) symbol
            self.state.labels.fill_(self._SOS)
        else:
            # initial state
            self.decoder.batch_replace_states_all(
                src_states=prev_batched_state.predictor_state,
                dst_states=self.state.decoder_state,
                batch_size=current_batch_size,
            )
            # initial state - lm
            if self.ngram_lm_batch is not None:
                self.state.batch_lm_states[:current_batch_size].copy_(prev_batched_state.lm_state[:current_batch_size])
            # labels
            self.state.labels[:current_batch_size].copy_(
                prev_batched_state.labels[:current_batch_size], non_blocking=True
            )

        if self.cuda_graphs_mode is self.CudaGraphsMode.FULL_GRAPH:
            self.full_graph.replay()
        elif self.cuda_graphs_mode is self.CudaGraphsMode.NO_WHILE_LOOPS:
            self.separate_graphs.before_outer_loop.replay()
            while self.state.active_mask_any.item():
                self.separate_graphs.before_inner_loop.replay()
                while self.state.advance_mask_any.item():
                    self.separate_graphs.inner_loop_code.replay()
                self.separate_graphs.after_inner_loop.replay()
        elif self.cuda_graphs_mode is self.CudaGraphsMode.NO_GRAPHS:
            # this mode is only for testing purposes
            # manual loop instead of using graphs
            self._before_outer_loop()
            while self.state.active_mask_any.item():
                self._before_inner_loop_get_decoder_output()
                self._before_inner_loop_get_joint_output()
                while self.state.advance_mask_any.item():
                    self._inner_loop_code()
                self._after_inner_loop()
        else:
            raise NotImplementedError(f"Unknown graph mode: {self.cuda_graphs_mode}")

        if prev_batched_state is not None:
            self.state.batched_hyps.timestamps[:current_batch_size] += prev_batched_state.decoded_length.unsqueeze(1)
            # TODO: alignments
        decoding_state = rnnt_utils.BatchedGreedyDecodingState(
            predictor_state=copy.deepcopy(self.state.last_decoder_state),
            labels=self.state.batched_hyps.get_last_labels(pad_id=self._blank_index),
            decoded_length=(
                encoder_output_length
                if prev_batched_state is None
                else encoder_output_length + prev_batched_state.decoded_length
            ),
            lm_state=self.state.batch_lm_states,
            time_jumps=None,
        )

        return (
            self.state.batched_hyps,
            self.state.alignments,
            decoding_state,
        )

    @classmethod
    def _create_outer_while_loop_kernel(cls):
        """
        Creates a kernel that evaluates whether to enter the outer loop body (not all hypotheses are decoded).
        Condition: while(active_mask_any).
        """
        kernel_string = r"""\
        typedef __device_builtin__ unsigned long long cudaGraphConditionalHandle;
    
        extern "C" __device__ __cudart_builtin__ void cudaGraphSetConditional(cudaGraphConditionalHandle handle, unsigned int value);
    
        extern "C" __global__
        void outer_loop_labels_conditional(cudaGraphConditionalHandle handle, const bool *active_mask_any)
        {
         cudaGraphSetConditional(handle, *active_mask_any);
        }
        """
        return run_nvrtc(kernel_string, b"outer_loop_labels_conditional", cls.CUDA_PROGRAM_NAME)

    @classmethod
    def _create_inner_while_loop_kernel(cls):
        """
        Creates a kernel that evaluates whether to enter the inner loop body (not all non-blank labels found).
        Condition: while(advance_mask_any).
        """
        kernel_string = r"""\
        typedef __device_builtin__ unsigned long long cudaGraphConditionalHandle;
    
        extern "C" __device__ __cudart_builtin__ void cudaGraphSetConditional(cudaGraphConditionalHandle handle, unsigned int value);
    
        extern "C" __global__
        void inner_find_non_blank_conditional(cudaGraphConditionalHandle handle, const bool *advance_mask_any)
        {
         cudaGraphSetConditional(handle, *advance_mask_any);
        }
        """
        return run_nvrtc(kernel_string, b"inner_find_non_blank_conditional", cls.CUDA_PROGRAM_NAME)

    def _graph_reinitialize(
        self,
        encoder_output_projected: torch.Tensor,
        encoder_output_length: torch.Tensor,
    ):
        batch_size, max_time, encoder_dim = encoder_output_projected.shape

        self.state = LoopLabelsState(
            batch_size=batch_size,
            max_time=max(max_time, self.INITIAL_MAX_TIME),
            encoder_dim=encoder_dim,
            max_symbols=self.max_symbols,
            device=encoder_output_projected.device,
            float_dtype=encoder_output_projected.dtype,
            logits_dim=self.joint.num_classes_with_blank,
            preserve_alignments=self.preserve_alignments,
            preserve_frame_confidence=self.preserve_frame_confidence,
            include_duration_confidence=self.include_duration_confidence,
            include_duration=self.include_duration,
        )
        self.state.all_durations = self.durations.to(self.state.device)

        self.state.last_decoder_state = self.decoder.initialize_state(encoder_output_projected)
        self.state.decoder_state = self.decoder.initialize_state(encoder_output_projected)
        self.state.prev_decoder_state = self.decoder.initialize_state(encoder_output_projected)
        decoder_output, *_ = self.decoder.predict(
            self.state.labels.unsqueeze(1), self.state.decoder_state, add_sos=False, batch_size=self.state.batch_size
        )
        # to avoid recalculation of joint projection, store decoder output in state
        self.state.decoder_output = self.joint.project_prednet(decoder_output)

        if self.ngram_lm_batch is not None:
            device = encoder_output_projected.device
            float_dtype = encoder_output_projected.dtype
            vocab_size = self.ngram_lm_batch.vocab_size
            self.ngram_lm_batch.to(device)  # ngram_lm_batch is nn.Module, but self is not; need to move manually
            self.state.batch_lm_states = self.ngram_lm_batch.get_init_states(
                batch_size=self.state.batch_size, bos=True
            )
            self.state.batch_lm_states_candidates = torch.zeros(
                [batch_size, vocab_size], dtype=torch.long, device=device
            )
            self.state.lm_scores = torch.zeros([batch_size, vocab_size], dtype=float_dtype, device=device)

        # warmup before graph compilation
        self._warmup_for_cuda_graphs()

        if self.cuda_graphs_mode is self.CudaGraphsMode.FULL_GRAPH:
            self._full_graph_compile()
        elif self.cuda_graphs_mode is self.CudaGraphsMode.NO_WHILE_LOOPS:
            self._partial_graphs_compile()
        elif self.cuda_graphs_mode is self.CudaGraphsMode.NO_GRAPHS:
            # no graphs needed
            pass
        else:
            raise NotImplementedError

    def _warmup_for_cuda_graphs(self):
        """Warmup before compiling CUDA graphs"""
        is_ddp = torch.distributed.is_available() and torch.distributed.is_initialized()
        # 11 warmup steps required in DDP mode
        # see https://pytorch.org/docs/stable/notes/cuda.html#usage-with-distributeddataparallel
        num_runs = 11 if is_ddp else 3
        self.state.encoder_output_projected.fill_(0.0)
        self.state.encoder_output_length.fill_(1)
        s = torch.cuda.Stream()
        s.wait_stream(torch.cuda.current_stream())
        with torch.cuda.stream(s):
            for _ in range(num_runs):
                self._before_outer_loop()
                self._before_inner_loop_get_decoder_output()
                self._before_inner_loop_get_joint_output()
                self._inner_loop_code()
                self._after_inner_loop()
        torch.cuda.current_stream().wait_stream(s)
        self.state.encoder_output_length.fill_(0)

    def _partial_graphs_compile(self):
        """Compile decoding by parts"""
        # Always create a new stream, because the per-thread default stream disallows stream capture to a graph.
        stream_for_graph = torch.cuda.Stream(self.state.device)
        stream_for_graph.wait_stream(torch.cuda.default_stream(self.state.device))
        self.separate_graphs = SeparateGraphsLoopLabels()
        with (
            torch.cuda.stream(stream_for_graph),
            torch.inference_mode(),
            torch.cuda.graph(
                self.separate_graphs.before_outer_loop, stream=stream_for_graph, capture_error_mode="thread_local"
            ),
        ):
            self._before_outer_loop()

        with (
            torch.cuda.stream(stream_for_graph),
            torch.inference_mode(),
            torch.cuda.graph(
                self.separate_graphs.before_inner_loop, stream=stream_for_graph, capture_error_mode="thread_local"
            ),
        ):
            self._before_inner_loop_get_decoder_output()
            self._before_inner_loop_get_joint_output()

        with (
            torch.cuda.stream(stream_for_graph),
            torch.inference_mode(),
            torch.cuda.graph(
                self.separate_graphs.inner_loop_code, stream=stream_for_graph, capture_error_mode="thread_local"
            ),
        ):
            self._inner_loop_code()

        with (
            torch.cuda.stream(stream_for_graph),
            torch.inference_mode(),
            torch.cuda.graph(
                self.separate_graphs.after_inner_loop, stream=stream_for_graph, capture_error_mode="thread_local"
            ),
        ):
            self._after_inner_loop()

    def _full_graph_compile(self):
        """Compile full graph for decoding"""
        # Always create a new stream, because the per-thread default stream disallows stream capture to a graph.
        stream_for_graph = torch.cuda.Stream(self.state.device)
        stream_for_graph.wait_stream(torch.cuda.default_stream(self.state.device))
        self.full_graph = torch.cuda.CUDAGraph()
        with (
            torch.cuda.stream(stream_for_graph),
            torch.inference_mode(),
            torch.cuda.graph(self.full_graph, stream=stream_for_graph, capture_error_mode="thread_local"),
        ):
            self._before_outer_loop()

            capture_status, _, graph, _, _ = cu_call(
                cudart.cudaStreamGetCaptureInfo(torch.cuda.current_stream(device=self.state.device).cuda_stream)
            )
            assert capture_status == cudart.cudaStreamCaptureStatus.cudaStreamCaptureStatusActive

            # capture: while self.active_mask_any:
            (outer_loop_conditional_handle,) = cu_call(cudart.cudaGraphConditionalHandleCreate(graph, 0, 0))
            outer_loop_kernel = self._create_outer_while_loop_kernel()
            active_mask_any_ptr = np.array([self.state.active_mask_any.data_ptr()], dtype=np.uint64)
            outer_loop_args = np.array(
                [outer_loop_conditional_handle.getPtr(), active_mask_any_ptr.ctypes.data],
                dtype=np.uint64,
            )

            # loop while there are active utterances
            # while self.active_mask_any:
            with with_conditional_node(
                outer_loop_kernel, outer_loop_args, outer_loop_conditional_handle, device=self.state.device
            ):
                self._before_inner_loop_get_decoder_output()
                self._before_inner_loop_get_joint_output()
                # capture: while self.advance_mask_any.item():
                inner_while_loop_kernel = self._create_inner_while_loop_kernel()
                (inner_loop_conditional_handle,) = cu_call(cudart.cudaGraphConditionalHandleCreate(graph, 0, 0))
                advance_mask_any_ptr = np.array([self.state.advance_mask_any.data_ptr()], dtype=np.uint64)
                inner_loop_args = np.array(
                    [
                        inner_loop_conditional_handle.getPtr(),
                        advance_mask_any_ptr.ctypes.data,
                    ],
                    dtype=np.uint64,
                )
                # while self.advance_mask_any.item():
                with with_conditional_node(
                    inner_while_loop_kernel, inner_loop_args, inner_loop_conditional_handle, device=self.state.device
                ):
                    self._inner_loop_code()
                self._after_inner_loop()

    def _before_outer_loop(self):
        """Clear state and compute initial active mask"""
        self.state.batched_hyps.clear_()
        if self.state.alignments is not None:
            self.state.alignments.clear_()

        self.state.scores.fill_(0.0)

        # time indices
        self.state.time_indices.fill_(0)
        self.state.safe_time_indices.fill_(0)  # safe time indices: guaranteed to be < encoder_output_length
        self.state.time_indices_current_labels.fill_(0)
        torch.sub(self.state.encoder_output_length, 1, out=self.state.last_timesteps)

        # masks for utterances in batch
        # same as: active_mask = self.encoder_output_length > 0
        torch.greater(self.state.encoder_output_length, 0, out=self.state.active_mask)

        # for storing the last state we need to know what elements became "inactive" on this step
        # same as: self.active_mask_any = active_mask.any()
        torch.any(self.state.active_mask, out=self.state.active_mask_any)

    def _before_inner_loop_get_decoder_output(self):
        """Get decoder output"""
        # stage 1: get decoder (prediction network) output
        self.decoder.batch_replace_states_all(
            src_states=self.state.decoder_state, dst_states=self.state.prev_decoder_state
        )
        decoder_output, new_state, *_ = self.decoder.predict(
            self.state.labels.unsqueeze(1), self.state.decoder_state, add_sos=False, batch_size=self.state.batch_size
        )
        self.decoder.batch_replace_states_all(src_states=new_state, dst_states=self.state.decoder_state)
        decoder_output_projected = self.joint.project_prednet(decoder_output)  # do not recalculate joint projection
        self.state.decoder_output.copy_(decoder_output_projected)

        # get lm scores/states
        if self.ngram_lm_batch is not None:
            lm_scores, batch_lm_states_candidates = self.ngram_lm_batch.advance(
                states=self.state.batch_lm_states
            )  # vocab_size_no_blank
            self.state.batch_lm_states_candidates.copy_(batch_lm_states_candidates)
            self.state.lm_scores.copy_(lm_scores.to(dtype=self.state.float_dtype))

    def _before_inner_loop_get_joint_output(self):
        """Get Joint output after decoder output, prepare inner loop to search for all next non-blank labels"""
        # stage 2: get joint output, iteratively seeking for non-blank labels
        # blank label in `labels` tensor means "end of hypothesis" (for this index)
        self.state.active_mask_prev.copy_(self.state.active_mask, non_blocking=True)
        logits = (
            self.joint.joint_after_projection(
                self.state.encoder_output_projected[self.state.batch_indices, self.state.safe_time_indices].unsqueeze(
                    1
                ),
                self.state.decoder_output,
            )
            .squeeze(1)
            .squeeze(1)
        )
        # same as: scores, labels = logits[:, : -self.state.all_durations.shape[0]].max(-1)
        torch.max(logits[:, : -self.state.all_durations.shape[0]], dim=-1, out=(self.state.scores, self.state.labels))
        if self.ngram_lm_batch is not None:
            scores_w_lm, labels_w_lm = (
                logits[:, : -self.state.all_durations.shape[0] - 1] + self.ngram_lm_alpha * self.state.lm_scores
            ).max(dim=-1)
            torch.where(self.state.labels == self._blank_index, self.state.labels, labels_w_lm, out=self.state.labels)
            torch.where(self.state.labels == self._blank_index, self.state.scores, scores_w_lm, out=self.state.scores)
        jump_durations_indices = logits[:, -self.state.all_durations.shape[0] :].argmax(dim=-1)
        durations = self.state.all_durations[jump_durations_indices]

        # search for non-blank labels using joint, advancing time indices for blank labels
        # checking max_symbols is not needed, since we already forced advancing time indices for such cases
        torch.eq(self.state.labels, self._blank_index, out=self.state.blank_mask)
        # blank_mask = self.labels == self._blank_index
        self.state.time_indices_current_labels.copy_(self.state.time_indices, non_blocking=True)
        # for blank labels force duration >= 1
        durations.masked_fill_(torch.logical_and(durations == 0, self.state.blank_mask), 1)

        if self.state.durations is not None:
            self.state.durations.copy_(durations, non_blocking=True)

        if self.state.alignments is not None:
            float_dtype = self.state.float_dtype
            self.state.alignments.add_results_masked_no_checks_(
                active_mask=self.state.active_mask,
                time_indices=self.state.time_indices_current_labels,
                logits=logits if self.preserve_alignments else None,
                labels=self.state.labels if self.preserve_alignments else None,
                confidence=(
                    torch.stack(
                        (
                            self._get_confidence_tensor(
                                F.log_softmax(logits[:, : -self.state.all_durations.shape[0]], dim=-1)
                            ).to(dtype=float_dtype),
                            self._get_confidence_tensor(
                                F.log_softmax(logits[:, -self.state.all_durations.shape[0] :], dim=-1)
                            ).to(dtype=float_dtype),
                        ),
                        dim=-1,
                    )
                    if self.include_duration_confidence
                    else (
                        self._get_confidence_tensor(
                            F.log_softmax(logits[:, : -self.state.all_durations.shape[0]], dim=-1)
                        ).to(dtype=float_dtype)
                        if self.preserve_frame_confidence
                        else None
                    )
                ),
            )

        # advance_mask is a mask for current batch for searching non-blank labels;
        # each element is True if non-blank symbol is not yet found AND we can increase the time index
        self.state.time_indices.add_(durations)
        torch.minimum(self.state.time_indices, self.state.last_timesteps, out=self.state.safe_time_indices)
        torch.less(self.state.time_indices, self.state.encoder_output_length, out=self.state.active_mask)
        torch.logical_and(self.state.active_mask, self.state.blank_mask, out=self.state.advance_mask)

        # inner loop: find next non-blank labels (if exist)
        # same as: self.advance_mask_any = advance_mask.any()
        torch.any(self.state.advance_mask, out=self.state.advance_mask_any)

    def _inner_loop_code(self):
        """Find next non-blank labels - one iteration"""
        # same as: time_indices_current_labels[advance_mask] = time_indices[advance_mask], but non-blocking
        # store current time indices to use further for storing the results
        torch.where(
            self.state.advance_mask,
            self.state.time_indices,
            self.state.time_indices_current_labels,
            out=self.state.time_indices_current_labels,
        )
        logits = (
            self.joint.joint_after_projection(
                self.state.encoder_output_projected[self.state.batch_indices, self.state.safe_time_indices].unsqueeze(
                    1
                ),
                self.state.decoder_output,
            )
            .squeeze(1)
            .squeeze(1)
        )
        # get labels (greedy) and scores from current logits, replace labels/scores with new
        # labels[advance_mask] are blank, and we are looking for non-blank labels
        more_scores, more_labels = logits[:, : -self.state.all_durations.shape[0]].max(-1)
        if self.ngram_lm_batch is not None:
            # combined scores with LM - without blank
            more_scores_w_lm, more_labels_w_lm = (
                logits[:, : -self.state.all_durations.shape[0] - 1] + self.ngram_lm_alpha * self.state.lm_scores
            ).max(dim=-1)
            # preserve "blank" / "non-blank" category
            torch.where(more_labels == self._blank_index, more_labels, more_labels_w_lm, out=more_labels)
            torch.where(more_labels == self._blank_index, more_scores, more_scores_w_lm, out=more_scores)
        jump_durations_indices = logits[:, -self.state.all_durations.shape[0] :].argmax(dim=-1)
        durations = self.state.all_durations[jump_durations_indices]
        # same as: labels[advance_mask] = more_labels[advance_mask], but non-blocking
        torch.where(self.state.advance_mask, more_labels, self.state.labels, out=self.state.labels)
        # same as: scores[advance_mask] = more_scores[advance_mask], but non-blocking
        torch.where(self.state.advance_mask, more_scores, self.state.scores, out=self.state.scores)

        if self.state.alignments is not None:
            float_dtype = self.state.float_dtype
            self.state.alignments.add_results_masked_no_checks_(
                active_mask=self.state.advance_mask,
                time_indices=self.state.time_indices_current_labels,
                logits=logits if self.preserve_alignments else None,
                labels=more_labels if self.preserve_alignments else None,
                confidence=(
                    torch.stack(
                        (
                            self._get_confidence_tensor(
                                F.log_softmax(logits[:, : -self.state.all_durations.shape[0]], dim=-1)
                            ).to(dtype=float_dtype),
                            self._get_confidence_tensor(
                                F.log_softmax(logits[:, -self.state.all_durations.shape[0] :], dim=-1)
                            ).to(dtype=float_dtype),
                        ),
                        dim=-1,
                    )
                    if self.include_duration_confidence
                    else (
                        self._get_confidence_tensor(
                            F.log_softmax(logits[:, : -self.state.all_durations.shape[0]], dim=-1)
                        ).to(dtype=float_dtype)
                        if self.preserve_frame_confidence
                        else None
                    )
                ),
            )

        # blank_mask = self.labels == self._blank_index
        torch.eq(self.state.labels, self._blank_index, out=self.state.blank_mask)
        # for blank labels force duration >= 1
        durations.masked_fill_(torch.logical_and(durations == 0, self.state.blank_mask), 1)
        # self.time_indices += self.blank_mask
        torch.where(
            self.state.advance_mask,
            self.state.time_indices + durations,
            self.state.time_indices,
            out=self.state.time_indices,
        )

        if self.state.durations is not None:
            torch.where(self.state.advance_mask, durations, self.state.durations, out=self.state.durations)

        torch.minimum(self.state.time_indices, self.state.last_timesteps, out=self.state.safe_time_indices)
        torch.less(self.state.time_indices, self.state.encoder_output_length, out=self.state.active_mask)
        torch.logical_and(self.state.active_mask, self.state.blank_mask, out=self.state.advance_mask)
        torch.any(self.state.advance_mask, out=self.state.advance_mask_any)

    def _after_inner_loop(self):
        """Store hypotheses, state for finished hypotheses, avoid looping"""
        # stage 3: filter labels and state, store hypotheses
        # select states for hyps that became inactive (is it necessary?)
        # this seems to be redundant, but used in the `loop_frames` output
        torch.ne(self.state.active_mask, self.state.active_mask_prev, out=self.state.became_inactive_mask)
        self.decoder.batch_replace_states_mask(
            src_states=self.state.prev_decoder_state,
            dst_states=self.state.last_decoder_state,
            mask=self.state.became_inactive_mask,
        )

        self.state.batched_hyps.add_results_masked_no_checks_(
            self.state.active_mask,
            self.state.labels,
            self.state.time_indices_current_labels,
            self.state.scores,
            self.state.durations,
        )

        if self.ngram_lm_batch is not None:
            # select necessary LM states based on chosen labels
            torch.where(
                self.state.active_mask,
                self.state.batch_lm_states_candidates[
                    self.state.batch_indices, self.state.labels * self.state.active_mask
                ],
                self.state.batch_lm_states,
                out=self.state.batch_lm_states,
            )

        # stage 4: to avoid looping, go to next frame after max_symbols emission
        # if labels are non-blank (not end-of-utterance), check that last observed timestep with label:
        # if it is equal to the current time index, and number of observations is >= max_symbols, force blank
        force_blank_mask = torch.logical_and(
            self.state.active_mask,
            torch.logical_and(
                torch.logical_and(
                    self.state.labels != self._blank_index,
                    self.state.batched_hyps.last_timestamp_lasts >= self.max_symbols,
                ),
                self.state.batched_hyps.last_timestamp == self.state.time_indices,
            ),
        )
        self.state.time_indices.add_(force_blank_mask)  # emit blank => advance time indices
        # update safe_time_indices, non-blocking
        torch.minimum(self.state.time_indices, self.state.last_timesteps, out=self.state.safe_time_indices)
        # same as: active_mask = time_indices < encoder_output_length
        torch.less(self.state.time_indices, self.state.encoder_output_length, out=self.state.active_mask)
        torch.any(self.state.active_mask, out=self.state.active_mask_any)<|MERGE_RESOLUTION|>--- conflicted
+++ resolved
@@ -339,15 +339,10 @@
         )
 
         # time indices
-<<<<<<< HEAD
         last_timesteps = torch.maximum(encoder_output_length - 1, torch.zeros_like(encoder_output_length))
-        time_indices = torch.zeros_like(batch_indices) if prev_batched_state is None else prev_batched_state.time_jumps.clone()
-=======
-        last_timesteps = encoder_output_length - 1
         time_indices = (
             torch.zeros_like(batch_indices) if prev_batched_state is None else prev_batched_state.time_jumps.clone()
         )
->>>>>>> abb9fba4
         safe_time_indices = torch.minimum(time_indices, last_timesteps)  # time indices, guaranteed to be < out_len
         time_indices_current_labels = torch.zeros_like(time_indices)
 
