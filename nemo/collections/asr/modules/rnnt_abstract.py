--- conflicted
+++ resolved
@@ -244,20 +244,6 @@
 
     def batch_initialize_states(self, decoder_states: List[List[torch.Tensor]]):
         """
-<<<<<<< HEAD
-         Create batch of decoder states.
-
-        Args:
-            batch_states (list): batch of decoder states
-               ([L x (B, H)], [L x (B, H)])
-
-            decoder_states (list of list): list of decoder states
-                [B x ([L x (1, H)], [L x (1, H)])]
-
-        Returns:
-            batch_states (tuple): batch of decoder states
-                ([L x (B, H)], [L x (B, H)])
-=======
         Creates a stacked decoder states to be passed to prediction network
 
         Args:
@@ -271,7 +257,6 @@
         Returns:
             batch_states (list of torch.Tensor): batch of decoder states
                 [C x torch.Tensor[L x B x H]
->>>>>>> 911c6f47
         """
         raise NotImplementedError()
 
@@ -319,16 +304,10 @@
     @classmethod
     def batch_replace_states_mask(
         cls,
-<<<<<<< HEAD
-        src_states: list[torch.Tensor],
-        dst_states: list[torch.Tensor],
-        mask: torch.Tensor,
-=======
         src_states: tuple[torch.Tensor, torch.Tensor] | list[torch.Tensor],
         dst_states: tuple[torch.Tensor, torch.Tensor] | list[torch.Tensor],
         mask: torch.Tensor,
         other_src_states: Optional[tuple[torch.Tensor, torch.Tensor] | list[torch.Tensor]] = None,
->>>>>>> 911c6f47
     ):
         """
         Replaces states in `dst_states` with states from `src_states` based on the given `mask`.
@@ -349,10 +328,7 @@
         cls,
         src_states: list[torch.Tensor],
         dst_states: list[torch.Tensor],
-<<<<<<< HEAD
         batch_size: int | None = None,
-=======
->>>>>>> 911c6f47
     ):
         """Replace states in dst_states with states from src_states"""
         raise NotImplementedError()
