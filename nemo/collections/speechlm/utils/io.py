--- conflicted
+++ resolved
@@ -18,18 +18,12 @@
 import lightning.pytorch as pl
 import torch
 import torch.distributed.checkpoint as dcp
-<<<<<<< HEAD
-=======
 from megatron.core import dist_checkpointing as mcore_dcp
->>>>>>> dc3e5462
 from torch.distributed.checkpoint import FileSystemReader
 
 from nemo.lightning.io.mixin import ConnectorMixin, ModelConnector
 from nemo.lightning.io.pl import ckpt_to_weights_subdir
-<<<<<<< HEAD
-=======
 from nemo.utils import logging, model_utils
->>>>>>> dc3e5462
 
 
 def import_ckpt(
@@ -135,9 +129,6 @@
         if not hasattr(obj, key):
             raise AttributeError(f"Object {original_obj.__class__} does not have attribute {attr}, failed at {key}")
         obj = getattr(obj, key)
-<<<<<<< HEAD
-    return obj
-=======
     return obj
 
 
@@ -158,5 +149,4 @@
         f"{model_config.language_model_hub}{checkpoint_path}",
         on_import_ckpt=False,
     )
-    return ckpt_path
->>>>>>> dc3e5462
+    return ckpt_path