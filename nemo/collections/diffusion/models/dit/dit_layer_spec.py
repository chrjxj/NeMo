--- conflicted
+++ resolved
@@ -27,16 +27,13 @@
     SelfAttention,
     SelfAttentionSubmodules,
 )
-<<<<<<< HEAD
 from megatron.core.transformer.custom_layers.transformer_engine import (
     TEColumnParallelLinear,
     TEDotProductAttention,
     TENorm,
     TERowParallelLinear,
 )
-=======
 from megatron.core.transformer.cuda_graphs import CudaGraphManager
->>>>>>> 8da27617
 from megatron.core.transformer.enums import AttnMaskType
 from megatron.core.transformer.identity_op import IdentityOp
 from megatron.core.transformer.mlp import MLP, MLPSubmodules
