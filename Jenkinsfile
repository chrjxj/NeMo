--- conflicted
+++ resolved
@@ -745,7 +745,6 @@
                 model.new_tasks=['rte'] \
                 model.data.train_ds=['/home/TestData/nlp/prompt_learning/rte_CI_test.jsonl'] \
                 model.data.validation_ds=['/home/TestData/nlp/prompt_learning/rte_CI_test.jsonl'] \
-<<<<<<< HEAD
                 model.global_batch_size=4 \
                 model.task_templates.0.taskname=rte \
                 model.virtual_prompt_style='no-prompts' \
@@ -764,22 +763,6 @@
                 pred_file_path='examples/ia3_tuning/test_tp1_pp2/preds.txt' \
                 model.virtual_prompt_style='no-prompts' \
                 model.peft.peft_scheme='ia3'"
-=======
-                model.global_batch_size=4"
-            // TODO: @eharper temporarily comment while investigating how to fix
-            // sh "python examples/nlp/language_modeling/tuning/megatron_t5_ia3_eval.py \
-            //     --config-name=megatron_t5_ia3_inference \
-            //     adapter_model_file='examples/ia3_tuning/test_tp1_pp2.nemo' \
-            //     language_model_path='/home/TestData/nlp/megatron_t5/8m/megatron_t5_8m_tp1_pp2.nemo' \
-            //     trainer.devices=2 \
-            //     data.num_workers=1 \
-            //     tensor_model_parallel_size=1 \
-            //     pipeline_model_parallel_size=2 \
-            //     data.global_batch_size=2 \
-            //     data.micro_batch_size=2 \
-            //     data.test_ds=['/home/TestData/nlp/prompt_learning/rte_CI_test.jsonl'] \
-            //     pred_file_path='examples/ia3_tuning/test_tp1_pp2/preds.txt'"
->>>>>>> c5611962
             sh "rm -rf examples/ia3_tuning/test_tp1_pp2.nemo"
             sh "rm -rf examples/ia3_tuning/test_tp1_pp2"
           }
