{
<<<<<<< HEAD
  "ngc-pytorch": "nvcr.io/nvidia/pytorch:25.01-py3",
  "vcs-dependencies": {
    "apex": {
      "repo": "https://github.com/NVIDIA/Apex",
      "ref": "810ffae374a2b9cb4b5c5e28eaeca7d7998fca0c"
=======
    "ngc-pytorch": "nvcr.io/nvidia/pytorch:25.01-py3",
    "vcs-dependencies": {
        "apex": {
            "repo": "https://github.com/NVIDIA/Apex",
            "ref": "810ffae374a2b9cb4b5c5e28eaeca7d7998fca0c"
        },
        "transformer_engine": {
            "repo": "https://github.com/NVIDIA/TransformerEngine",
            "ref": "3b2a7b00f336aea39000073547410e6ac3727fbf"
        },
        "megatron-lm": {
            "repo": "https://github.com/NVIDIA/Megatron-LM",
            "ref": "791b70e031dc6905f77e29c25f1e2ac5b8dd4870"
        }
>>>>>>> 4a85cd3c
    },
    "transformer_engine": {
      "repo": "https://github.com/NVIDIA/TransformerEngine",
      "ref": "7d576ed25266a17a7b651f2c12e8498f67e0baea"
    },
    "megatron-lm": {
      "repo": "https://github.com/NVIDIA/Megatron-LM",
      "ref": "8a5521ac4226fbefeeb2a102ebecac32a01d4852"
    }
  },
  "pypi-dependencies": {}
}<|MERGE_RESOLUTION|>--- conflicted
+++ resolved
@@ -1,11 +1,4 @@
 {
-<<<<<<< HEAD
-  "ngc-pytorch": "nvcr.io/nvidia/pytorch:25.01-py3",
-  "vcs-dependencies": {
-    "apex": {
-      "repo": "https://github.com/NVIDIA/Apex",
-      "ref": "810ffae374a2b9cb4b5c5e28eaeca7d7998fca0c"
-=======
     "ngc-pytorch": "nvcr.io/nvidia/pytorch:25.01-py3",
     "vcs-dependencies": {
         "apex": {
@@ -18,9 +11,8 @@
         },
         "megatron-lm": {
             "repo": "https://github.com/NVIDIA/Megatron-LM",
-            "ref": "791b70e031dc6905f77e29c25f1e2ac5b8dd4870"
+            "ref": "810ffae374a2b9cb4b5c5e28eaeca7d7998fca0c"
         }
->>>>>>> 4a85cd3c
     },
     "transformer_engine": {
       "repo": "https://github.com/NVIDIA/TransformerEngine",
