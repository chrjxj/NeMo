# Copyright (c) 2025, NVIDIA CORPORATION.
#
# Licensed under the Apache License, Version 2.0 (the "License");
# you may not use this file except in compliance with the License.
# You may obtain a copy of the License at
#
#     http://www.apache.org/licenses/LICENSE-2.0
#
# Unless required by applicable law or agreed to in writing, software
# distributed under the License is distributed on an "AS IS" BASIS,
# WITHOUT WARRANTIES OR CONDITIONS OF ANY KIND, either express or implied.
# See the License for the specific language governing permissions and
# limitations under the License.
name: CICD NeMo
on:
  schedule:
    - cron: 0 0 * * *
  pull_request:
    branches:
      - main
      - r**
      - weekly-bump*
    types: [labeled]
  push:
    branches:
      - main
  workflow_dispatch:
    inputs:
      test_to_run:
        required: false
        default: all
        type: string
        description: Comma-separated list of tests to run. Use "all" to run the full test suite.

concurrency:
  # group: ${{ github.workflow }}-${{ github.ref == 'refs/heads/main' && github.run_id || github.event.pull_request.number || github.ref }}-${{ github.event_name }}
  group: ${{ github.workflow }}-${{ github.event.pull_request.number || github.ref }}-${{ github.event_name }}
  cancel-in-progress: true

jobs:
  pre-flight:
    runs-on: ubuntu-latest
    outputs:
      test_to_run: ${{ steps.test_to_run.outputs.main }}
      is_ci_workload: ${{ steps.is_ci_workload.outputs.main }}
      no_fail_fast: ${{ steps.no_fail_fast.outputs.main }}
      components_to_run: ${{ steps.components_to_run.outputs.main }}
    env:
      TESTS_TO_RUN: ${{ inputs.test_to_run }}
      EVENT_NAME: ${{ github.event_name }}
      HAS_LABEL: ${{ github.event.label.name == 'Run CICD' }}
    steps:
      - name: Checkout branch
        uses: actions/checkout@v4
        with:
          fetch-depth: 0

      - name: Select components to run
        id: components_to_run
        run: |
          pip install -U pip
          pip install git-python

          if [[ "$EVENT_NAME" == "pull_request" ]]; then
            python .github/scripts/components_to_run.py --source-sha ${{ github.event.pull_request.head.sha }} --target-sha ${{ github.event.pull_request.base.sha }}
          else
            echo '["nemo2", "automodel", "export-deploy", "speech"]' | tee -a test_modules.json
          fi

          components_to_run=$(cat test_modules.json)

          echo "main=${components_to_run}" | tee -a "$GITHUB_OUTPUT"

      - name: Select tests to run
        id: test_to_run
        run: |
          # For manual dispatch, we replace `all` with the actual job names
          if [[ "$EVENT_NAME" == "workflow_dispatch" ]]; then
            TESTS_TO_RUN=$TESTS_TO_RUN

          # For correctly labeled PR, we replace `all` with the actual job names
          elif [[ "$EVENT_NAME" == "pull_request" && "$HAS_LABEL" == "true" ]]; then
            TESTS_TO_RUN=all

          # For incorrectly labeled PR, run no tests
          elif [[ "$EVENT_NAME" == "pull_request" && "$HAS_LABEL" != "true" ]]; then
            TESTS_TO_RUN=""

          # For push events, run all tests. This is so that we can generate coverage
          # on branch `main`.
          elif [[ "$EVENT_NAME" == "push" || "$EVENT_NAME" == "schedule" ]]; then
            TESTS_TO_RUN=all

          else
            echo "Unsupported event_name $EVENT_NAME provided".
            exit 1
          fi

          parsed_string=$(echo "$TESTS_TO_RUN" | jq -c --raw-input 'split(",")')
          echo "main=${parsed_string}" | tee -a "$GITHUB_OUTPUT"

      - name: Check if this is a CI workload
        shell: bash
        id: is_ci_workload
        run: |
          branch_name=${GITHUB_HEAD_REF:-${GITHUB_REF#refs/heads/}}

          if [[ "$branch_name" =~ ^bump-ci-container || "$EVENT_NAME" == "schedule" ]]; then
            is_ci_workload=true
            echo "main=true" | tee -a "$GITHUB_OUTPUT"
          else
            is_ci_workload=false
          fi

          echo "main=$is_ci_workload" | tee -a "$GITHUB_OUTPUT"

      - name: Check if no-fail-fast is set
        shell: bash
        id: no_fail_fast
        env:
          HAS_FAIL_FAST_LABEL: ${{ contains(github.event.pull_request.labels.*.name, 'no-fail-fast') }}
        run: |
          if [[ "$HAS_FAIL_FAST_LABEL" == "true" || "$EVENT_NAME" == "schedule" ]]; then
            no_fail_fast=true
          else
            no_fail_fast=false
          fi

          echo "main=$no_fail_fast" | tee -a "$GITHUB_OUTPUT"

  code-linting:
    if: needs.pre-flight.outputs.test_to_run != '[]'
    needs: [pre-flight]
    uses: ./.github/workflows/code-linting.yml

  cicd-wait-in-queue:
    needs: [pre-flight]
    runs-on: ubuntu-latest
    environment: test
    if: |
      needs.pre-flight.outputs.test_to_run != '[]' 
      && needs.pre-flight.outputs.is_ci_workload == 'false'
    steps:
      - name: Running CI tests
        run: |
          echo "Running CI tests"

  cicd-test-container-build:
    uses: ./.github/workflows/_build_container.yml
    needs: [pre-flight, code-linting, cicd-wait-in-queue]
    if: |
      needs.pre-flight.outputs.test_to_run != '[]' 
      && (
        success() 
        || (
          needs.cicd-wait-in-queue.result == 'skipped'
          && needs.pre-flight.outputs.is_ci_workload == 'true'
        )
      )
      && !cancelled()
    with:
      image-name: nemo_container
      dockerfile: Dockerfile.ci

  cicd-import-tests:
    if: |
      needs.pre-flight.outputs.test_to_run != '[]'
      && (
        success()
        || (
          needs.cicd-wait-in-queue.result == 'skipped'
          && needs.pre-flight.outputs.is_ci_workload == 'true'
        )
      )
      && !cancelled()
    needs: [cicd-test-container-build, pre-flight]
    runs-on: self-hosted-azure-gpus-1
    steps:
      - name: Create UUID
        id: uuid
        run: |
          echo "id=$(uuidgen)" >> "$GITHUB_OUTPUT"

      - name: Checkout NeMo
        uses: actions/checkout@v2
        with:
          repository: NVIDIA/NeMo
          path: ${{ github.run_id }}/${{steps.uuid.outputs.id }}/NeMo

      - name: Run some checks
        run: |
          docker run \
              --rm \
            --device=/dev/nvidia0 \
            --gpus all \
            --shm-size=8g \
            --volume $(pwd)/${{ github.run_id }}/${{steps.uuid.outputs.id }}/NeMo:/workspace \
            --env TRANSFORMERS_OFFLINE=0 \
            --env HYDRA_FULL_ERROR=1 --env PYTHONUNBUFFERED=1 nemoci.azurecr.io/nemo_container:${{ github.run_id }} bash -c '\
            # PyTorch Lightning version
            python -c "import lightning.pytorch; print(lightning.pytorch.__version__)"

            # PyTorch Lightning DDP Checks
            CUDA_VISIBLE_DEVICES="0,1" python "tests/core_ptl/check_for_ranks.py"

            # Basic Import Checks
            python tests/core_ptl/check_imports.py --domain asr
            python tests/core_ptl/check_imports.py --domain nlp
            python tests/core_ptl/check_imports.py --domain tts
          '

  L0_Setup_Test_Data_And_Models:
    needs: [pre-flight, cicd-test-container-build, cicd-wait-in-queue]
    runs-on: self-hosted-azure
    if: |
      needs.pre-flight.outputs.test_to_run != '[]'
      && (
        success()
        || (
          needs.cicd-wait-in-queue.result == 'skipped'
          && needs.pre-flight.outputs.is_ci_workload == 'true'
        )
      )
      && !cancelled()
    steps:
      - name: Checkout
        uses: actions/checkout@v4
        with:
          path: ${{ github.run_id }}

      - name: main
        uses: NVIDIA/NeMo/.github/actions/test-template@main
        with:
          runner: ${{ runner.name }}
          script: L0_Setup_Test_Data_And_Models
          tests_to_run: '["L0_Setup_Test_Data_And_Models"]'

  cicd-main-unit-tests:
    needs: [pre-flight, cicd-test-container-build]
    uses: ./.github/workflows/cicd-main-unit-tests.yml
    if: |
      needs.pre-flight.outputs.test_to_run != '[]'
      && (
        success()
        || (
          needs.cicd-wait-in-queue.result == 'skipped'
          && needs.pre-flight.outputs.is_ci_workload == 'true'
        )
      )
      && !cancelled()
    with:
      test_to_run: ${{ needs.pre-flight.outputs.test_to_run }}

  cicd-main-export-deploy:
    needs: [pre-flight, cicd-test-container-build, cicd-main-unit-tests]
    uses: ./.github/workflows/cicd-main-export-deploy.yml
<<<<<<< HEAD
    if: success() || (failure() && contains(github.event.pull_request.labels.*.name, 'no-fail-fast'))
=======
    if: |
      (
        needs.pre-flight.outputs.test_to_run != '[]'
        && (
          contains(fromJson(needs.pre-flight.outputs.components_to_run), 'export-deploy')
        )
      )
      && (
        success()
        || (
          needs.cicd-wait-in-queue.result == 'skipped'
          && needs.pre-flight.outputs.is_ci_workload == 'true'
        )
      )
      && !cancelled()
>>>>>>> 305d1a8e
    with:
      test_to_run: ${{ needs.pre-flight.outputs.test_to_run }}

  cicd-main-speech:
    needs: [pre-flight, cicd-test-container-build, cicd-main-unit-tests]
    if: success() || (failure() && contains(github.event.pull_request.labels.*.name, 'no-fail-fast'))
    uses: ./.github/workflows/cicd-main-speech.yml
    if: |
      (
        needs.pre-flight.outputs.test_to_run != '[]'
        && (
          contains(fromJson(needs.pre-flight.outputs.components_to_run), 'speech')
        )
      )
      && (
        success()
        || (
          needs.cicd-wait-in-queue.result == 'skipped'
          && needs.pre-flight.outputs.is_ci_workload == 'true'
        )
      )
      && !cancelled()
    with:
      test_to_run: ${{ needs.pre-flight.outputs.test_to_run }}

  cicd-main-automodel:
    needs: [pre-flight, cicd-test-container-build, cicd-main-unit-tests]
    if: success() || (failure() && contains(github.event.pull_request.labels.*.name, 'no-fail-fast'))
    uses: ./.github/workflows/cicd-main-automodel.yml
    if: |
      (
        needs.pre-flight.outputs.test_to_run != '[]'
        && (
          contains(fromJson(needs.pre-flight.outputs.components_to_run), 'automodel')
        )
      )
      && (
        success()
        || (
          needs.cicd-wait-in-queue.result == 'skipped'
          && needs.pre-flight.outputs.is_ci_workload == 'true'
        )
      )
      && !cancelled()
    with:
      test_to_run: ${{ needs.pre-flight.outputs.test_to_run }}

  cicd-main-nemo2:
    needs: [pre-flight, cicd-test-container-build, cicd-main-unit-tests]
    if: success() || (failure() && contains(github.event.pull_request.labels.*.name, 'no-fail-fast'))
    uses: ./.github/workflows/cicd-main-nemo2.yml
    if: |
      (
        needs.pre-flight.outputs.test_to_run != '[]'
        && (
          contains(fromJson(needs.pre-flight.outputs.components_to_run), 'nemo2')
          || needs.pre-flight.outputs.components_to_run == '["all"]'
        )
      )
      && (
        success()
        || (
          needs.cicd-wait-in-queue.result == 'skipped'
          && needs.pre-flight.outputs.is_ci_workload == 'true'
        )
      )
      && !cancelled()
    with:
      test_to_run: ${{ needs.pre-flight.outputs.test_to_run }}

  Nemo_CICD_Test:
    needs:
      - pre-flight
      - cicd-test-container-build
      - cicd-import-tests
      - L0_Setup_Test_Data_And_Models
      - cicd-main-unit-tests
      - cicd-main-nemo2
      - cicd-main-export-deploy
      - cicd-main-automodel
      - cicd-main-speech
    if: always()
    runs-on: ubuntu-latest
    permissions: write-all
    steps:
      - name: Checkout
        uses: actions/checkout@v4

      - name: Get workflow result
        id: result
        env:
          GH_TOKEN: ${{ github.token }}
          RUN_ID: ${{ github.run_id }}

        run: |
          # Get workflow run details and check job conclusions
          NUM_FAILED=$(gh run view $RUN_ID --json jobs -q '[.jobs[] | select(.conclusion == "failure") | .name] | length')
          NUM_CANCELLED=$(gh run view $RUN_ID --json jobs -q '[.jobs[] | select(.conclusion == "cancelled") | .name] | length')

          if [[ $NUM_FAILED -eq 0 && $NUM_CANCELLED -eq 0 ]]; then
            RESULT="success"
          else
            RESULT="failure"
          fi

          # Output the final status
          echo "code=$RESULT" | tee -a $GITHUB_OUTPUT

      - name: Checkout for GH CLI
        uses: actions/checkout@v4

      - name: Remove label if not cancelled
        if: ${{ steps.result.outputs.code != 'cancelled' && github.event.label.name == 'Run CICD' && github.event.pull_request.head.repo.full_name == github.repository }}
        env:
          GH_TOKEN: ${{ github.token }}
          PR_NUMBER: ${{ github.event.number }}
        run: gh pr edit "$PR_NUMBER" --remove-label "Run CICD"

      - name: Pipeline successful, add PR comment
        if: ${{ always() && steps.result.outputs.code == 'success' && github.event_name == 'pull_request' && env.SLACK_WEBHOOK != '' }}
        uses: peter-evans/create-or-update-comment@v4
        env:
          SLACK_WEBHOOK: ${{ secrets.SLACK_WEBHOOK }}
          REPOSITORY: ${{ github.repository }}
          RUN_ID: ${{ github.run_id }}
        with:
          issue-number: ${{ github.event.number }}
          body: |
            [🤖]: Hi @${{ github.event.pull_request.user.login }} 👋,

            We wanted to let you know that a [CICD pipeline](https://github.com/${{ env.REPOSITORY }}/actions/runs/${{ env.RUN_ID }}) for this PR just finished successfully.

            So it might be time to merge this PR or get some approvals.

            Due to a major CI change, merges are currently handled by the automation team.  
            We will reach out to you quickly to merge this PR, but you can always reach us with the following handles:

            //cc @chtruong814 @ko3n1g @pablo-garay @thomasdhc

      - name: "Pipeline not successful and not cancelled: Send Slack alert & create step summary"
        if: ${{ always() && steps.result.outputs.code == 'failure' && env.SLACK_WEBHOOK != '' }}
        env:
          SLACK_WEBHOOK: ${{ secrets.SLACK_WEBHOOK }}
          GH_TOKEN: ${{ secrets.GITHUB_TOKEN }}
          REPOSITORY: ${{ github.repository }}
          RUN_ID: ${{ github.run_id }}
          PR_NUMBER: ${{ github.event.number }}
          SERVER_URL: ${{ github.server_url }}
        run: |
          set -x
          pip install PyGithub
          export BRANCH_NAME=${GITHUB_HEAD_REF:-${GITHUB_REF#refs/heads/}}

          python .github/scripts/notify.py

      - name: Exit
        if: ${{ always() }}
        env:
          RESULT: ${{ steps.result.outputs.code }}
        run: |
          if [ $RESULT == "success" ]; then
            exit 0
          else
            exit 1
          fi

  Coverage:
    runs-on: ubuntu-latest
    needs: [Nemo_CICD_Test]
    if: |
      (
        success() 
        || needs.Nemo_CICD_Test.result == 'success'
      )
      && !cancelled()
    strategy:
      matrix:
        flag: [unit-test, e2e]
    steps:
      - name: Checkout
        uses: actions/checkout@v4

      - name: Download coverage reports of current branch
        uses: actions/download-artifact@v4
        with:
          pattern: coverage-${{ matrix.flag }}-*

      - name: Get total coverage of current branch
        shell: bash -x -e -u -o pipefail {0}
        if: always()
        run: |
          pip install coverage

          ls -al .
          ls -al coverage-*/
          coverage combine --keep $(ls coverage-*/.coverage)
          coverage report -i
          rm -rf coverage-*
          ls -al

      - name: Upload coverage reports to Codecov
        uses: codecov/codecov-action@v5
        with:
          token: ${{ secrets.CODECOV_TOKEN }}
          verbose: true
          flags: ${{ matrix.flag }}

      - name: Upload artifacts
        uses: actions/upload-artifact@v4
        with:
          name: coverage-${{ matrix.flag }}-aggregated
          path: |
            .coverage
          include-hidden-files: true<|MERGE_RESOLUTION|>--- conflicted
+++ resolved
@@ -254,9 +254,6 @@
   cicd-main-export-deploy:
     needs: [pre-flight, cicd-test-container-build, cicd-main-unit-tests]
     uses: ./.github/workflows/cicd-main-export-deploy.yml
-<<<<<<< HEAD
-    if: success() || (failure() && contains(github.event.pull_request.labels.*.name, 'no-fail-fast'))
-=======
     if: |
       (
         needs.pre-flight.outputs.test_to_run != '[]'
@@ -272,13 +269,11 @@
         )
       )
       && !cancelled()
->>>>>>> 305d1a8e
     with:
       test_to_run: ${{ needs.pre-flight.outputs.test_to_run }}
 
   cicd-main-speech:
     needs: [pre-flight, cicd-test-container-build, cicd-main-unit-tests]
-    if: success() || (failure() && contains(github.event.pull_request.labels.*.name, 'no-fail-fast'))
     uses: ./.github/workflows/cicd-main-speech.yml
     if: |
       (
@@ -300,7 +295,6 @@
 
   cicd-main-automodel:
     needs: [pre-flight, cicd-test-container-build, cicd-main-unit-tests]
-    if: success() || (failure() && contains(github.event.pull_request.labels.*.name, 'no-fail-fast'))
     uses: ./.github/workflows/cicd-main-automodel.yml
     if: |
       (
@@ -322,7 +316,6 @@
 
   cicd-main-nemo2:
     needs: [pre-flight, cicd-test-container-build, cicd-main-unit-tests]
-    if: success() || (failure() && contains(github.event.pull_request.labels.*.name, 'no-fail-fast'))
     uses: ./.github/workflows/cicd-main-nemo2.yml
     if: |
       (
