# Copyright (c) 2020-2021, NVIDIA CORPORATION.
#
# Licensed under the Apache License, Version 2.0 (the "License");
# you may not use this file except in compliance with the License.
# You may obtain a copy of the License at
#
#     http://www.apache.org/licenses/LICENSE-2.0
#
# Unless required by applicable law or agreed to in writing, software
# distributed under the License is distributed on an "AS IS" BASIS,
# WITHOUT WARRANTIES OR CONDITIONS OF ANY KIND, either express or implied.
# See the License for the specific language governing permissions and
# limitations under the License.
name: CICD NeMo
on:
  schedule:
    - cron: 0 0 * * *
  pull_request:
    branches:
      - main
      - r**
      - weekly-bump
    types: [labeled]
  push:
    branches:
      - main
  workflow_dispatch:
    inputs:
      test_to_run:
        required: false
        default: all
        type: string
        description: Comma-separated list of tests to run. Use "all" to run the full test suite.

concurrency:
  group: ${{ github.workflow }}-${{ github.event.pull_request.number || github.ref }}-${{ github.event.label.name || 'main' }}-${{ github.event_name }}
  cancel-in-progress: true

jobs:
  pre-flight:
    runs-on: ubuntu-latest
    outputs:
      test_to_run: ${{ steps.test_to_run.outputs.main }}
      build_args: ${{ steps.manifest.outputs.BUILD_ARGS }}
    env:
      TESTS_TO_RUN: ${{ inputs.test_to_run }}
      EVENT_NAME: ${{ github.event_name }}
      HAS_LABEL: ${{ github.event.label.name == 'Run CICD' }}
    steps:
      - name: Checkout branch
        uses: actions/checkout@v4

      - name: Select tests to run
        id: test_to_run
        run: |
          # For manual dispatch, we replace `all` with the actual job names          
          if [[ "$EVENT_NAME" == "workflow_dispatch" && "$TESTS_TO_RUN" == "all" ]]; then
            TESTS_TO_RUN=$(cat .github/workflows/cicd-main.yml | yq '.jobs | [to_entries[] | .key] | join(",")')

          # For manual dispatch with provided list of tests, do nothing
          elif [[ "$EVENT_NAME" == "workflow_dispatch" && "$TESTS_TO_RUN" != "all" ]]; then
            TESTS_TO_RUN=$TESTS_TO_RUN

          # For correctly labeled PR, we replace `all` with the actual job names          
          elif [[ "$EVENT_NAME" == "pull_request" && "$HAS_LABEL" == "true" ]]; then
            TESTS_TO_RUN=$(cat .github/workflows/cicd-main.yml | yq '.jobs | [to_entries[] | .key] | join(",")')

          # For incorrectly labeled PR, run no tests
          elif [[ "$EVENT_NAME" == "pull_request" && "$HAS_LABEL" != "true" ]]; then
            TESTS_TO_RUN=""
            
          # For push events, run all tests. This is so that we can generate coverage
          # on branch `main`.
          elif [[ "$EVENT_NAME" == "push" ]]; then
            TESTS_TO_RUN=$(cat .github/workflows/cicd-main.yml | yq '.jobs | [to_entries[] | .key] | join(",")')

          else
            echo "Unsupported event_name $EVENT_NAME provided".
            exit 1
          fi

          parsed_string=$(echo "$TESTS_TO_RUN" | jq -c --raw-input 'split(",")')
          echo "main=${parsed_string}" | tee -a "$GITHUB_OUTPUT"

      - name: Parse manifest.json
        id: manifest
        run: |
          BUILD_ARGS=$(cat << EOF
          BASE_IMAGE=$(cat requirements/manifest.json | jq -r '."ngc-pytorch"')
          TRTLLM_REPO=$(cat requirements/manifest.json | jq -r '."vcs-dependencies"."trt-llm".repo')
          TRTLLM_TAG=$(cat requirements/manifest.json | jq -r '."vcs-dependencies"."trt-llm".ref')
          MLM_REPO=$(cat requirements/manifest.json | jq -r '."vcs-dependencies"."megatron-lm".repo')
          MLM_TAG=$(cat requirements/manifest.json | jq -r '."vcs-dependencies"."megatron-lm".ref')
          TE_REPO=$(cat requirements/manifest.json | jq -r '."vcs-dependencies".transformer_engine.repo')
          TE_TAG=$(cat requirements/manifest.json | jq -r '."vcs-dependencies".transformer_engine.ref')
          APEX_REPO=$(cat requirements/manifest.json | jq -r '."vcs-dependencies".apex.repo')
          APEX_TAG=$(cat requirements/manifest.json | jq -r '."vcs-dependencies".apex.ref')
          EOF
          )

          echo "BUILD_ARGS<<EOF" >> $GITHUB_OUTPUT
          echo "$BUILD_ARGS" >> $GITHUB_OUTPUT
          echo "EOF" >> $GITHUB_OUTPUT

  code-linting:
    if: ${{ needs.pre-flight.outputs.test_to_run != '[]' }}
    needs: [pre-flight]
    uses: ./.github/workflows/code-linting.yml

  cicd-test-container-build:
    if: ${{ needs.pre-flight.outputs.test_to_run != '[]' }}
    uses: NVIDIA/NeMo-FW-CI-templates/.github/workflows/_build_container.yml@v0.14.0
    needs: [pre-flight, code-linting]
    with:
      image-name: nemo_container
      dockerfile: Dockerfile.ci
      image-label: nemo-core
      build-args: |
        IMAGE_LABEL=nemo-core
        NEMO_TAG=${{ github.sha }}
        NEMO_REPO=https://github.com/NVIDIA/NeMo
        ${{ needs.pre-flight.outputs.BUILD_ARGS }}
      prune-filter-timerange: 24h

  cicd-import-tests:
    if: ${{ needs.pre-flight.outputs.test_to_run != '[]' }}
    needs: [cicd-test-container-build, pre-flight]
    runs-on: self-hosted-azure-gpus-1
    steps:
      - name: Run some checks
        run: |
          docker run --rm --device=/dev/nvidia0 --gpus all --shm-size=8g --env TRANSFORMERS_OFFLINE=0 --env HYDRA_FULL_ERROR=1 --env PYTHONUNBUFFERED=1 nemoci.azurecr.io/nemo_container:${{ github.run_id }} bash -c '\
            # PyTorch Lightning version
            python -c "import lightning.pytorch; print(lightning.pytorch.__version__)"

            # PyTorch Lightning DDP Checks
            CUDA_VISIBLE_DEVICES="0,1" Gotchapython "tests/core_ptl/check_for_ranks.py"

            # Basic Import Checks
            python tests/core_ptl/check_imports.py --domain asr
            python tests/core_ptl/check_imports.py --domain nlp
            python tests/core_ptl/check_imports.py --domain tts        '

  # L0: GPU unit tests
  L0_Unit_Tests_GPU_ASR:
    needs: [pre-flight, cicd-test-container-build]
    uses: ./.github/workflows/_test_template.yml
    if: contains(fromJSON(needs.pre-flight.outputs.test_to_run), 'L0_Unit_Tests_GPU_ASR')
    with:
      RUNNER: self-hosted-azure-gpus-1
      TIMEOUT: 20
      IS_UNIT_TEST: true
      # TODO: remove this hack
      SCRIPT: |-
        RUN_ID=${{ github.run_id }} bash tests/functional_tests/L0_Unit_Tests_GPU_ASR.sh

  L0_Unit_Tests_GPU_Audio:
    needs: [pre-flight, cicd-test-container-build]
    uses: ./.github/workflows/_test_template.yml
    if: contains(fromJSON(needs.pre-flight.outputs.test_to_run), 'L0_Unit_Tests_GPU_Audio')
    with:
      RUNNER: self-hosted-azure-gpus-1
      TIMEOUT: 20
      IS_UNIT_TEST: true
      SCRIPT: |-
        RUN_ID=${{ github.run_id }} bash tests/functional_tests/L0_Unit_Tests_GPU_Audio.sh

  L0_Unit_Tests_GPU_Common:
    needs: [pre-flight, cicd-test-container-build]
    uses: ./.github/workflows/_test_template.yml
    if: contains(fromJSON(needs.pre-flight.outputs.test_to_run), 'L0_Unit_Tests_GPU_Common')
    with:
      RUNNER: self-hosted-azure-gpus-1
      IS_UNIT_TEST: true
      SCRIPT: |-
        RUN_ID=${{ github.run_id }} bash tests/functional_tests/L0_Unit_Tests_GPU_Common.sh

  L0_Unit_Tests_GPU_LLM:
    needs: [pre-flight, cicd-test-container-build]
    uses: ./.github/workflows/_test_template.yml
    if: contains(fromJSON(needs.pre-flight.outputs.test_to_run), 'L0_Unit_Tests_GPU_LLM')
    with:
      RUNNER: self-hosted-azure-gpus-1
      IS_UNIT_TEST: true
      SCRIPT: |-
        RUN_ID=${{ github.run_id }} bash tests/functional_tests/L0_Unit_Tests_GPU_LLM.sh

  L0_Unit_Tests_GPU_VLM:
    needs: [pre-flight, cicd-test-container-build]
    uses: ./.github/workflows/_test_template.yml
    if: contains(fromJSON(needs.pre-flight.outputs.test_to_run), 'L0_Unit_Tests_GPU_VLM')
    with:
      RUNNER: self-hosted-azure-gpus-1
      IS_UNIT_TEST: true
      SCRIPT: |-
        RUN_ID=${{ github.run_id }} bash tests/functional_tests/L0_Unit_Tests_GPU_VLM.sh

  L0_Unit_Tests_GPU_Multimodal:
    needs: [pre-flight, cicd-test-container-build]
    uses: ./.github/workflows/_test_template.yml
    if: contains(fromJSON(needs.pre-flight.outputs.test_to_run), 'L0_Unit_Tests_GPU_Multimodal')
    with:
      RUNNER: self-hosted-azure-gpus-1
      IS_UNIT_TEST: true
      SCRIPT: |-
        RUN_ID=${{ github.run_id }} bash tests/functional_tests/L0_Unit_Tests_GPU_Multimodal.sh

  L0_Unit_Tests_GPU_TTS:
    needs: [pre-flight, cicd-test-container-build]
    uses: ./.github/workflows/_test_template.yml
    if: contains(fromJSON(needs.pre-flight.outputs.test_to_run), 'L0_Unit_Tests_GPU_TTS')
    with:
      RUNNER: self-hosted-azure-gpus-1
      IS_UNIT_TEST: true
      SCRIPT: |-
        RUN_ID=${{ github.run_id }} bash tests/functional_tests/L0_Unit_Tests_GPU_TTS.sh

  L0_Unit_Tests_GPU_Core:
    needs: [pre-flight, cicd-test-container-build]
    uses: ./.github/workflows/_test_template.yml
    if: contains(fromJSON(needs.pre-flight.outputs.test_to_run), 'L0_Unit_Tests_GPU_Core')
    with:
      RUNNER: self-hosted-azure-gpus-1
      TIMEOUT: 20
      IS_UNIT_TEST: true
      SCRIPT: |-
        RUN_ID=${{ github.run_id }} bash tests/functional_tests/L0_Unit_Tests_GPU_Core.sh

  L0_Unit_Tests_GPU_Hydra:
    needs: [pre-flight, cicd-test-container-build]
    uses: ./.github/workflows/_test_template.yml
    if: contains(fromJSON(needs.pre-flight.outputs.test_to_run), 'L0_Unit_Tests_GPU_Hydra')
    with:
      RUNNER: self-hosted-azure-gpus-1
      IS_UNIT_TEST: true
      SCRIPT: |-
        RUN_ID=${{ github.run_id }} bash tests/functional_tests/L0_Unit_Tests_GPU_Hydra.sh

  L0_Unit_Tests_GPU_Lightning:
    needs: [pre-flight, cicd-test-container-build]
    uses: ./.github/workflows/_test_template.yml
    if: contains(fromJSON(needs.pre-flight.outputs.test_to_run), 'L0_Unit_Tests_GPU_Lightning')
    with:
      RUNNER: self-hosted-azure
      IS_UNIT_TEST: true
      SCRIPT: |-
        RUN_ID=${{ github.run_id }} bash tests/functional_tests/L0_Unit_Tests_GPU_Lightning.sh

  L0_Unit_Tests_GPU_Others:
    needs: [pre-flight, cicd-test-container-build]
    uses: ./.github/workflows/_test_template.yml
    if: contains(fromJSON(needs.pre-flight.outputs.test_to_run), 'L0_Unit_Tests_GPU_Others')
    with:
      RUNNER: self-hosted-azure-gpus-1
      IS_UNIT_TEST: true
      SCRIPT: |-
        RUN_ID=${{ github.run_id }} bash tests/functional_tests/L0_Unit_Tests_GPU_Others.sh

  # L0: CPU unit tests
  L0_Unit_Tests_CPU_ASR:
    needs: [pre-flight, cicd-test-container-build]
    uses: ./.github/workflows/_test_template.yml
    if: contains(fromJSON(needs.pre-flight.outputs.test_to_run), 'L0_Unit_Tests_CPU_ASR')
    with:
      RUNNER: self-hosted-azure-cpu
      TIMEOUT: 20
      IS_UNIT_TEST: true
      SCRIPT: |-
        RUN_ID=${{ github.run_id }} bash tests/functional_tests/L0_Unit_Tests_CPU_ASR.sh

  L0_Unit_Tests_CPU_Audio:
    needs: [pre-flight, cicd-test-container-build]
    uses: ./.github/workflows/_test_template.yml
    if: contains(fromJSON(needs.pre-flight.outputs.test_to_run), 'L0_Unit_Tests_CPU_Audio')
    with:
      RUNNER: self-hosted-azure-cpu
      IS_UNIT_TEST: true
      SCRIPT: |-
        RUN_ID=${{ github.run_id }} bash tests/functional_tests/L0_Unit_Tests_CPU_Audio.sh

  L0_Unit_Tests_CPU_Common:
    needs: [pre-flight, cicd-test-container-build]
    uses: ./.github/workflows/_test_template.yml
    if: contains(fromJSON(needs.pre-flight.outputs.test_to_run), 'L0_Unit_Tests_CPU_Common')
    with:
      RUNNER: self-hosted-azure-cpu
      TIMEOUT: 20
      IS_UNIT_TEST: true
      SCRIPT: |-
        RUN_ID=${{ github.run_id }} bash tests/functional_tests/L0_Unit_Tests_CPU_Common.sh

  L0_Unit_Tests_CPU_LLM:
    needs: [pre-flight, cicd-test-container-build]
    uses: ./.github/workflows/_test_template.yml
    if: contains(fromJSON(needs.pre-flight.outputs.test_to_run), 'L0_Unit_Tests_CPU_LLM')
    with:
      RUNNER: self-hosted-azure-cpu
      IS_UNIT_TEST: true
      SCRIPT: |-
        RUN_ID=${{ github.run_id }} bash tests/functional_tests/L0_Unit_Tests_CPU_LLM.sh

  L0_Unit_Tests_CPU_VLM:
    needs: [pre-flight, cicd-test-container-build]
    uses: ./.github/workflows/_test_template.yml
    if: contains(fromJSON(needs.pre-flight.outputs.test_to_run), 'L0_Unit_Tests_CPU_VLM')
    with:
      RUNNER: self-hosted-azure-cpu
      IS_UNIT_TEST: true
      SCRIPT: |-
        RUN_ID=${{ github.run_id }} bash tests/functional_tests/L0_Unit_Tests_CPU_VLM.sh

  L0_Unit_Tests_CPU_Multimodal:
    needs: [pre-flight, cicd-test-container-build]
    uses: ./.github/workflows/_test_template.yml
    if: contains(fromJSON(needs.pre-flight.outputs.test_to_run), 'L0_Unit_Tests_CPU_Multimodal')
    with:
      RUNNER: self-hosted-azure-cpu
      IS_UNIT_TEST: true
      SCRIPT: |-
        RUN_ID=${{ github.run_id }} bash tests/functional_tests/L0_Unit_Tests_CPU_Multimodal.sh

  L0_Unit_Tests_CPU_TTS:
    needs: [pre-flight, cicd-test-container-build]
    uses: ./.github/workflows/_test_template.yml
    if: contains(fromJSON(needs.pre-flight.outputs.test_to_run), 'L0_Unit_Tests_CPU_TTS')
    with:
      RUNNER: self-hosted-azure-cpu
      IS_UNIT_TEST: true
      SCRIPT: |-
        RUN_ID=${{ github.run_id }} bash tests/functional_tests/L0_Unit_Tests_CPU_TTS.sh

  L0_Unit_Tests_CPU_Core:
    needs: [pre-flight, cicd-test-container-build]
    uses: ./.github/workflows/_test_template.yml
    if: contains(fromJSON(needs.pre-flight.outputs.test_to_run), 'L0_Unit_Tests_CPU_Core')
    with:
      RUNNER: self-hosted-azure-cpu
      TIMEOUT: 20
      IS_UNIT_TEST: true
      SCRIPT: |-
        RUN_ID=${{ github.run_id }} bash tests/functional_tests/L0_Unit_Tests_CPU_Core.sh

  L0_Unit_Tests_CPU_Hydra:
    needs: [pre-flight, cicd-test-container-build]
    uses: ./.github/workflows/_test_template.yml
    if: contains(fromJSON(needs.pre-flight.outputs.test_to_run), 'L0_Unit_Tests_CPU_Hydra')
    with:
      RUNNER: self-hosted-azure-cpu
      IS_UNIT_TEST: true
      SCRIPT: |-
        RUN_ID=${{ github.run_id }} bash tests/functional_tests/L0_Unit_Tests_CPU_Hydra.sh

  L0_Unit_Tests_CPU_Lightning:
    needs: [pre-flight, cicd-test-container-build]
    uses: ./.github/workflows/_test_template.yml
    if: contains(fromJSON(needs.pre-flight.outputs.test_to_run), 'L0_Unit_Tests_CPU_Lightning')
    with:
      RUNNER: self-hosted-azure-cpu
      IS_UNIT_TEST: true
      SCRIPT: |-
        RUN_ID=${{ github.run_id }} bash tests/functional_tests/L0_Unit_Tests_CPU_Lightning.sh

  L0_Unit_Tests_CPU_Others:
    needs: [pre-flight, cicd-test-container-build]
    uses: ./.github/workflows/_test_template.yml
    if: contains(fromJSON(needs.pre-flight.outputs.test_to_run), 'L0_Unit_Tests_CPU_Others')
    with:
      RUNNER: self-hosted-azure-cpu
      IS_UNIT_TEST: true
      SCRIPT: |-
        RUN_ID=${{ github.run_id }} bash tests/functional_tests/L0_Unit_Tests_CPU_Others.sh

  L0_Setup_Test_Data_And_Models:
    needs: [pre-flight, cicd-test-container-build]
    uses: ./.github/workflows/_test_template.yml
    if: contains(fromJSON(needs.pre-flight.outputs.test_to_run), 'L0_Setup_Test_Data_And_Models')
    with:
      RUNNER: self-hosted-azure
      SCRIPT: |-
        RUN_ID=${{ github.run_id }} bash tests/functional_tests/L0_Setup_Test_Data_And_Models.sh

  # L2: Community llava multimodal Checkpoints tests
  L2_Community_vita_Checkpoints_tests_Llama3:
    needs: [pre-flight, cicd-test-container-build]
    uses: ./.github/workflows/_test_template.yml
    if: contains(fromJSON(needs.pre-flight.outputs.test_to_run), 'L2_Community_vita_Checkpoints_tests_Llama3')
    with:
      RUNNER: self-hosted-azure-gpus-1
      SCRIPT: |-
        RUN_ID=${{ github.run_id }} 
        bash tests/functional_tests/L2_Community_vita_Checkpoints_tests_Llama3.sh

  # L2: ASR dev run
  ASR_dev_run_Speech_to_Text:
    needs: [pre-flight, cicd-test-container-build]
    uses: ./.github/workflows/_test_template.yml
    if: contains(fromJSON(needs.pre-flight.outputs.test_to_run), 'ASR_dev_run_Speech_to_Text')
    with:
      RUNNER: self-hosted-azure-gpus-1
      SCRIPT: |-
        RUN_ID=${{ github.run_id }} 
        bash tests/functional_tests/ASR_dev_run_Speech_to_Text.sh

  ASR_dev_run_Speech_to_Text_WPE_CitriNet:
    needs: [pre-flight, cicd-test-container-build]
    uses: ./.github/workflows/_test_template.yml
    if: contains(fromJSON(needs.pre-flight.outputs.test_to_run), 'ASR_dev_run_Speech_to_Text_WPE_CitriNet')
    with:
      RUNNER: self-hosted-azure-gpus-1
      SCRIPT: |-
        RUN_ID=${{ github.run_id }} 
        bash tests/functional_tests/ASR_dev_run_Speech_to_Text_WPE_CitriNet.sh

  ASR_dev_run_Speech_Pre-training_-_CitriNet:
    needs: [pre-flight, cicd-test-container-build]
    uses: ./.github/workflows/_test_template.yml
    if: contains(fromJSON(needs.pre-flight.outputs.test_to_run), 'ASR_dev_run_Speech_Pre-training_-_CitriNet')
    with:
      RUNNER: self-hosted-azure-gpus-1
      SCRIPT: |-
        RUN_ID=${{ github.run_id }} bash tests/functional_tests/ASR_dev_run_Speech_Pre-training_-_CitriNet.sh

  Optional_ASR_dev_run_Speech_To_Text_Finetuning:
    needs: [pre-flight, cicd-test-container-build]
    uses: ./.github/workflows/_test_template.yml
    if: contains(fromJSON(needs.pre-flight.outputs.test_to_run), 'Optional_ASR_dev_run_Speech_To_Text_Finetuning')
    with:
      RUNNER: self-hosted-azure-gpus-1
      SCRIPT: |-
        RUN_ID=${{ github.run_id }} bash tests/functional_tests/Optional_ASR_dev_run_Speech_To_Text_Finetuning.sh
      IS_OPTIONAL: true

  Optional_ASR_dev_run_Speech_To_Text_HF_Finetuning:
    needs: [pre-flight, cicd-test-container-build]
    uses: ./.github/workflows/_test_template.yml
    if: contains(fromJSON(needs.pre-flight.outputs.test_to_run), 'Optional_ASR_dev_run_Speech_To_Text_HF_Finetuning')
    with:
      RUNNER: self-hosted-azure-gpus-1
      SCRIPT: |-
        RUN_ID=${{ github.run_id }} bash tests/functional_tests/Optional_ASR_dev_run_Speech_To_Text_HF_Finetuning.sh
      IS_OPTIONAL: true

  ASR_dev_run_Speech_to_Text_WPE_-_Conformer:
    needs: [pre-flight, cicd-test-container-build]
    uses: ./.github/workflows/_test_template.yml
    if: contains(fromJSON(needs.pre-flight.outputs.test_to_run), 'ASR_dev_run_Speech_to_Text_WPE_-_Conformer')
    with:
      RUNNER: self-hosted-azure-gpus-1
      SCRIPT: |-
        RUN_ID=${{ github.run_id }} bash tests/functional_tests/ASR_dev_run_Speech_to_Text_WPE_-_Conformer.sh

  # L2: ASR dev run - part two
  ASR_dev_run-part_two_Speech_to_Text_WPE_-_Squeezeformer:
    needs: [pre-flight, cicd-test-container-build]
    uses: ./.github/workflows/_test_template.yml
    if: contains(fromJSON(needs.pre-flight.outputs.test_to_run), 'ASR_dev_run-part_two_Speech_to_Text_WPE_-_Squeezeformer')
    with:
      RUNNER: self-hosted-azure-gpus-1
      SCRIPT: |-
        RUN_ID=${{ github.run_id }} bash tests/functional_tests/ASR_dev_run-part_two_Speech_to_Text_WPE_-_Squeezeformer.sh

  L2_Speech_to_Text_EMA:
    needs: [pre-flight, cicd-test-container-build]
    uses: ./.github/workflows/_test_template.yml
    if: contains(fromJSON(needs.pre-flight.outputs.test_to_run), 'L2_Speech_to_Text_EMA')
    with:
      RUNNER: self-hosted-azure
      SCRIPT: |-
        RUN_ID=${{ github.run_id }} bash tests/functional_tests/L2_Speech_to_Text_EMA.sh

  L2_Speech_to_Text_AED:
    needs: [pre-flight, cicd-test-container-build]
    uses: ./.github/workflows/_test_template.yml
    if: contains(fromJSON(needs.pre-flight.outputs.test_to_run), 'L2_Speech_to_Text_AED')
    with:
      RUNNER: self-hosted-azure-gpus-1
      SCRIPT: |-
        RUN_ID=${{ github.run_id }} bash tests/functional_tests/L2_Speech_to_Text_AED.sh

  # L2: Speaker dev run
  L2_Speaker_dev_run_Speaker_Recognition:
    needs: [pre-flight, cicd-test-container-build]
    uses: ./.github/workflows/_test_template.yml
    if: contains(fromJSON(needs.pre-flight.outputs.test_to_run), 'L2_Speaker_dev_run_Speaker_Recognition')
    with:
      RUNNER: self-hosted-azure-gpus-1
      SCRIPT: |-
        RUN_ID=${{ github.run_id }} bash tests/functional_tests/L2_Speaker_dev_run_Speaker_Recognition.sh

  L2_Speaker_dev_run_Speaker_Diarization:
    needs: [pre-flight, cicd-test-container-build]
    uses: ./.github/workflows/_test_template.yml
    if: contains(fromJSON(needs.pre-flight.outputs.test_to_run), 'L2_Speaker_dev_run_Speaker_Diarization')
    with:
      RUNNER: self-hosted-azure-gpus-1
      SCRIPT: |-
        RUN_ID=${{ github.run_id }} bash tests/functional_tests/L2_Speaker_dev_run_Speaker_Diarization.sh

  L2_Speaker_dev_run_EndtoEnd_Speaker_Diarization_Sortformer:
    needs: [pre-flight, cicd-test-container-build]
    uses: ./.github/workflows/_test_template.yml
    if: contains(fromJSON(needs.pre-flight.outputs.test_to_run), 'L2_Speaker_dev_run_EndtoEnd_Speaker_Diarization_Sortformer')
    with:
      RUNNER: self-hosted-azure-gpus-1
      SCRIPT: |-
        RUN_ID=${{ github.run_id }} bash tests/functional_tests/L2_Speaker_dev_run_EndtoEnd_Speaker_Diarization_Sortformer.sh

  L2_Speaker_dev_run_EndtoEnd_Diarizer_Inference:
    needs: [pre-flight, cicd-test-container-build]
    uses: ./.github/workflows/_test_template.yml
    if: contains(fromJSON(needs.pre-flight.outputs.test_to_run), 'L2_Speaker_dev_run_EndtoEnd_Diarizer_Inference')
    with:
      RUNNER: self-hosted-azure
      SCRIPT: |-
        RUN_ID=${{ github.run_id }} bash tests/functional_tests/L2_Speaker_dev_run_EndtoEnd_Diarizer_Inference.sh

  L2_Speaker_dev_run_Speech_to_Label:
    needs: [pre-flight, cicd-test-container-build]
    uses: ./.github/workflows/_test_template.yml
    if: contains(fromJSON(needs.pre-flight.outputs.test_to_run), 'L2_Speaker_dev_run_Speech_to_Label')
    with:
      RUNNER: self-hosted-azure-gpus-1
      SCRIPT: |-
        RUN_ID=${{ github.run_id }} bash tests/functional_tests/L2_Speaker_dev_run_Speech_to_Label.sh

  L2_Speaker_dev_run_Speaker_Diarization_with_ASR_Inference:
    needs: [pre-flight, cicd-test-container-build]
    uses: ./.github/workflows/_test_template.yml
    if: contains(fromJSON(needs.pre-flight.outputs.test_to_run), 'L2_Speaker_dev_run_Speaker_Diarization_with_ASR_Inference')
    with:
      RUNNER: self-hosted-azure
      SCRIPT: |-
        RUN_ID=${{ github.run_id }} bash tests/functional_tests/L2_Speaker_dev_run_Speaker_Diarization_with_ASR_Inference.sh

  L2_Speaker_dev_run_Clustering_Diarizer_Inference:
    needs: [pre-flight, cicd-test-container-build]
    uses: ./.github/workflows/_test_template.yml
    if: contains(fromJSON(needs.pre-flight.outputs.test_to_run), 'L2_Speaker_dev_run_Clustering_Diarizer_Inference')
    with:
      RUNNER: self-hosted-azure
      SCRIPT: |-
        RUN_ID=${{ github.run_id }} bash tests/functional_tests/L2_Speaker_dev_run_Clustering_Diarizer_Inference.sh

  L2_Speaker_dev_run_Neural_Diarizer_Inference:
    needs: [pre-flight, cicd-test-container-build]
    uses: ./.github/workflows/_test_template.yml
    if: contains(fromJSON(needs.pre-flight.outputs.test_to_run), 'L2_Speaker_dev_run_Neural_Diarizer_Inference')
    with:
      RUNNER: self-hosted-azure
      SCRIPT: |-
        RUN_ID=${{ github.run_id }} bash tests/functional_tests/L2_Speaker_dev_run_Neural_Diarizer_Inference.sh

  L2_Speaker_dev_run_Multispeaker_ASR_Data_Simulation:
    needs: [pre-flight, cicd-test-container-build]
    uses: ./.github/workflows/_test_template.yml
    if: contains(fromJSON(needs.pre-flight.outputs.test_to_run), 'L2_Speaker_dev_run_Multispeaker_ASR_Data_Simulation')
    with:
      RUNNER: self-hosted-azure
      SCRIPT: |-
        RUN_ID=${{ github.run_id }} bash tests/functional_tests/L2_Speaker_dev_run_Multispeaker_ASR_Data_Simulation.sh

  # L2: ASR Multi-dataloader dev run
  L2_ASR_Multi-dataloader_dev_run_Speech_to_Text_multi-dataloader:
    needs: [pre-flight, cicd-test-container-build]
    uses: ./.github/workflows/_test_template.yml
    if: contains(fromJSON(needs.pre-flight.outputs.test_to_run), 'L2_ASR_Multi-dataloader_dev_run_Speech_to_Text_multi-dataloader')
    with:
      RUNNER: self-hosted-azure-gpus-1
      SCRIPT: |-
        RUN_ID=${{ github.run_id }} bash tests/functional_tests/L2_ASR_Multi-dataloader_dev_run_Speech_to_Text_multi-dataloader.sh

  L2_ASR_Multi-dataloader_dev_run_Speech_to_Label_multi-dataloader:
    needs: [pre-flight, cicd-test-container-build]
    uses: ./.github/workflows/_test_template.yml
    if: contains(fromJSON(needs.pre-flight.outputs.test_to_run), 'L2_ASR_Multi-dataloader_dev_run_Speech_to_Label_multi-dataloader')
    with:
      RUNNER: self-hosted-azure-gpus-1
      SCRIPT: |-
        RUN_ID=${{ github.run_id }} bash tests/functional_tests/L2_ASR_Multi-dataloader_dev_run_Speech_to_Label_multi-dataloader.sh

  # L2: ASR Adapters
  L2_ASR_Adapters_Linear_Adapters:
    needs: [pre-flight, cicd-test-container-build]
    uses: ./.github/workflows/_test_template.yml
    if: contains(fromJSON(needs.pre-flight.outputs.test_to_run), 'L2_ASR_Adapters_Linear_Adapters')
    with:
      RUNNER: self-hosted-azure-gpus-1
      SCRIPT: |-
        RUN_ID=${{ github.run_id }} bash tests/functional_tests/L2_ASR_Adapters_Linear_Adapters.sh

  L2_ASR_Adapters_RelPos_MHA_Adapters:
    needs: [pre-flight, cicd-test-container-build]
    uses: ./.github/workflows/_test_template.yml
    if: contains(fromJSON(needs.pre-flight.outputs.test_to_run), 'L2_ASR_Adapters_RelPos_MHA_Adapters')
    with:
      RUNNER: self-hosted-azure-gpus-1
      SCRIPT: |-
        RUN_ID=${{ github.run_id }} bash tests/functional_tests/L2_ASR_Adapters_RelPos_MHA_Adapters.sh

  # L2: OOMptimizer
  L2_Speech_Estimate_Duration_Bins:
    needs: [pre-flight, cicd-test-container-build]
    uses: ./.github/workflows/_test_template.yml
    if: contains(fromJSON(needs.pre-flight.outputs.test_to_run), 'L2_Speech_Estimate_Duration_Bins')
    with:
      RUNNER: self-hosted-azure
      SCRIPT: |-
        RUN_ID=${{ github.run_id }} bash tests/functional_tests/L2_Speech_Estimate_Duration_Bins.sh

  # L2: OOMptimizer
  L2_Speech_Batch_Size_OOMptimizer:
    needs: [pre-flight, cicd-test-container-build]
    uses: ./.github/workflows/_test_template.yml
    if: contains(fromJSON(needs.pre-flight.outputs.test_to_run), 'L2_Speech_Batch_Size_OOMptimizer')
    with:
      RUNNER: self-hosted-azure
      SCRIPT: |-
        RUN_ID=${{ github.run_id }} bash tests/functional_tests/L2_Speech_Batch_Size_OOMptimizer.sh

  # L2: OOMptimizer Canary (has a different batch schema)
  Optional_L2_Speech_Batch_Size_OOMptimizer_Canary:
    needs: [pre-flight, cicd-test-container-build]
    uses: ./.github/workflows/_test_template.yml
    if: contains(fromJSON(needs.pre-flight.outputs.test_to_run), 'Optional_L2_Speech_Batch_Size_OOMptimizer_Canary')
    with:
      RUNNER: self-hosted-azure
      SCRIPT: |-
        RUN_ID=${{ github.run_id }} bash tests/functional_tests/Optional_L2_Speech_Batch_Size_OOMptimizer_Canary.sh
      IS_OPTIONAL: true

  # L2: Speech Transcription
  L2_Speech_Transcription_Speech_to_Text_Transcribe:
    needs: [pre-flight, cicd-test-container-build]
    uses: ./.github/workflows/_test_template.yml
    if: contains(fromJSON(needs.pre-flight.outputs.test_to_run), 'L2_Speech_Transcription_Speech_to_Text_Transcribe')
    with:
      RUNNER: self-hosted-azure
      SCRIPT: |-
        RUN_ID=${{ github.run_id }} bash tests/functional_tests/L2_Speech_Transcription_Speech_to_Text_Transcribe.sh

  # L2: Speech Transcription
  L2_Speech_Transcription_Canary_Transcribe_Full_Manifest:
    needs: [pre-flight, cicd-test-container-build]
    uses: ./.github/workflows/_test_template.yml
    if: contains(fromJSON(needs.pre-flight.outputs.test_to_run), 'L2_Speech_Transcription_Canary_Transcribe_Full_Manifest')
    with:
      RUNNER: self-hosted-azure
      SCRIPT: |-
        RUN_ID=${{ github.run_id }} bash tests/functional_tests/L2_Speech_Transcription_Canary_Transcribe_Full_Manifest.sh

  L2_Speech_Transcription_Canary_Transcribe_With_Prompt:
    needs: [pre-flight, cicd-test-container-build]
    uses: ./.github/workflows/_test_template.yml
    if: contains(fromJSON(needs.pre-flight.outputs.test_to_run), 'L2_Speech_Transcription_Canary_Transcribe_With_Prompt')
    with:
      RUNNER: self-hosted-azure
      SCRIPT: |-
        RUN_ID=${{ github.run_id }} bash tests/functional_tests/L2_Speech_Transcription_Canary_Transcribe_With_Prompt.sh
      AFTER_SCRIPT: |
        rm -rf preds.json transcribe.log

  L2_Speech_Transcription_Canary_Transcribe_Audio_Dir:
    needs: [pre-flight, cicd-test-container-build]
    uses: ./.github/workflows/_test_template.yml
    if: contains(fromJSON(needs.pre-flight.outputs.test_to_run), 'L2_Speech_Transcription_Canary_Transcribe_Audio_Dir')
    with:
      RUNNER: self-hosted-azure
      SCRIPT: |-
        RUN_ID=${{ github.run_id }} bash tests/functional_tests/L2_Speech_Transcription_Canary_Transcribe_Audio_Dir.sh
      AFTER_SCRIPT: |
        rm -rf preds.json
      IS_OPTIONAL: true

  # L2: Longform without TimeStamps from Audio Dir
  L2_Longform_Speech_Transcription_Canary_Chunked_Infer_from_Audio_Dir:
    needs: [pre-flight, cicd-test-container-build]
    uses: ./.github/workflows/_test_template.yml
    if: contains(fromJSON(needs.pre-flight.outputs.test_to_run), 'L2_Longform_Speech_Transcription_Canary_Chunked_Infer_from_Audio_Dir')
    with:
      RUNNER: self-hosted-azure
      SCRIPT: |
        python examples/asr/asr_chunked_inference/aed/speech_to_text_aed_chunked_infer.py \
        model_path=/home/TestData/asr/canary/models/canary-1b-flash_HF_20250318.nemo \
        audio_dir=/home/TestData/asr/longform/earnings22 \
        output_filename=preds.json
      AFTER_SCRIPT: |
        rm -rf preds.json

  # L2: Longform with TimeStamps from Audio Dir
  L2_Longform_Speech_Transcription_with_TimeStamps_Canary_Chunked_Infer_from_Audio_Dir:
    needs: [pre-flight, cicd-test-container-build]
    uses: ./.github/workflows/_test_template.yml
    if: contains(fromJSON(needs.pre-flight.outputs.test_to_run), 'L2_Longform_Speech_Transcription_with_TimeStamps_Canary_Chunked_Infer_from_Audio_Dir')
    with:
      RUNNER: self-hosted-azure
      SCRIPT: |
        python examples/asr/asr_chunked_inference/aed/speech_to_text_aed_chunked_infer.py \
        model_path=/home/TestData/asr/canary/models/canary-1b-flash_HF_20250318.nemo \
        audio_dir=/home/TestData/asr/longform/earnings22 \
        output_filename=preds.json \
        timestamps=True
      AFTER_SCRIPT: |
        rm -rf preds.json

  # L2: Longform with TimeStamps from manifest
  L2_Longform_Speech_Transcription_with_TimeStamps_Canary_Chunked_Infer_from_Manifest:
    needs: [pre-flight, cicd-test-container-build]
    uses: ./.github/workflows/_test_template.yml
    if: contains(fromJSON(needs.pre-flight.outputs.test_to_run), 'L2_Longform_Speech_Transcription_with_TimeStamps_Canary_Chunked_Infer_from_Manifest')
    with:
      RUNNER: self-hosted-azure
      SCRIPT: |
        python examples/asr/asr_chunked_inference/aed/speech_to_text_aed_chunked_infer.py \
        model_path=/home/TestData/asr/canary/models/canary-1b-flash_HF_20250318.nemo \
        dataset_manifest=/home/TestData/asr/longform/earnings22_manifest_1sample.json \
        output_filename=preds.json
      AFTER_SCRIPT: |
        rm -rf preds.json

  # L2: Segmentation Tool
  L2_Segmentation_Tool_Parallel_ctc_segmentation_test_L2_Eng_CitriNet_with_wav:
    needs: [pre-flight, cicd-test-container-build]
    uses: ./.github/workflows/_test_template.yml
    if: contains(fromJSON(needs.pre-flight.outputs.test_to_run), 'L2_Segmentation_Tool_Parallel_ctc_segmentation_test_L2_Eng_CitriNet_with_wav')
    with:
      RUNNER: self-hosted-azure
      SCRIPT: |-
        RUN_ID=${{ github.run_id }} bash tests/functional_tests/L2_Segmentation_Tool_Parallel_ctc_segmentation_test_L2_Eng_CitriNet_with_wav.sh

  L2_Segmentation_Tool_Parallel_ctc_segmentation_test_L2_Ru_QN_with_mp3:
    needs: [pre-flight, cicd-test-container-build]
    uses: ./.github/workflows/_test_template.yml
    if: contains(fromJSON(needs.pre-flight.outputs.test_to_run), 'L2_Segmentation_Tool_Parallel_ctc_segmentation_test_L2_Ru_QN_with_mp3')
    with:
      RUNNER: self-hosted-azure
      SCRIPT: |-
        RUN_ID=${{ github.run_id }} bash tests/functional_tests/L2_Segmentation_Tool_Parallel_ctc_segmentation_test_L2_Ru_QN_with_mp3.sh

  # L2: G2P Models
  L2_G2P_Models_G2P_Conformer_training_evaluation_and_inference:
    needs: [pre-flight, cicd-test-container-build]
    uses: ./.github/workflows/_test_template.yml
    if: contains(fromJSON(needs.pre-flight.outputs.test_to_run), 'L2_G2P_Models_G2P_Conformer_training_evaluation_and_inference')
    with:
      RUNNER: self-hosted-azure
      SCRIPT: |-
        RUN_ID=${{ github.run_id }} bash tests/functional_tests/L2_G2P_Models_G2P_Conformer_training_evaluation_and_inference.sh

    # TODO: pleasefixme @redoctopus
    # - name: ByT5G2P training, evaluation and inference
    #   run: |
    #     cd examples/tts/g2p && \
    #         TIME=`date +"%Y-%m-%d-%T"` && OUTPUT_DIR_T5=output_byt5_${TIME} && \
    #         python g2p_train_and_evaluate.py \
    #             train_manifest=/home/TestData/g2p/g2p.json \
    #             validation_manifest=/home/TestData/g2p/g2p.json \
    #             model.test_ds.manifest_filepath=/home/TestData/g2p/g2p.json \
    #             trainer.max_epochs=1 \
    #             model.max_source_len=64 \
    #             trainer.devices=1 \
    #             do_training=True \
    #             do_testing=True \
    #             exp_manager.exp_dir=${OUTPUT_DIR_T5} \
    #             +exp_manager.use_datetime_version=False\
    #             +exp_manager.version=test && \
    #         python g2p_inference.py \
    #             pretrained_model=${OUTPUT_DIR_T5}/T5G2P/test/checkpoints/T5G2P.nemo \
    #             manifest_filepath=/home/TestData/g2p/g2p.json \
    #             phoneme_field=text
    #   }
    # }
    # - uses: "NVIDIA/NeMo/.github/actions/cancel-workflow@main"
    # if: "failure()"

  L2_G2P_Models_HeteronymClassificationModel_training_evaluation_and_inference:
    needs: [pre-flight, cicd-test-container-build]
    uses: ./.github/workflows/_test_template.yml
    if: contains(fromJSON(needs.pre-flight.outputs.test_to_run), 'L2_G2P_Models_HeteronymClassificationModel_training_evaluation_and_inference')
    with:
      RUNNER: self-hosted-azure
      SCRIPT: |-
        RUN_ID=${{ github.run_id }} bash tests/functional_tests/L2_G2P_Models_HeteronymClassificationModel_training_evaluation_and_inference.sh

  # TODO: remove +model.optim.capturable=True when Pytorch fix: https://github.com/pytorch/pytorch/pull/81858
  # is in the release container
  # L2: NMT Attention is All You Need Training
  L2_NMT_Attention_is_All_You_Need_Training_NMT_Training_Post-LN:
    needs: [pre-flight, cicd-test-container-build]
    uses: ./.github/workflows/_test_template.yml
    if: contains(fromJSON(needs.pre-flight.outputs.test_to_run), 'L2_NMT_Attention_is_All_You_Need_Training_NMT_Training_Post-LN')
    with:
      RUNNER: self-hosted-azure-gpus-1
      SCRIPT: |-
        RUN_ID=${{ github.run_id }} bash tests/functional_tests/L2_NMT_Attention_is_All_You_Need_Training_NMT_Training_Post-LN.sh
      AFTER_SCRIPT: |
        rm -rf examples/nlp/machine_translation/nmt_results
  L2_NMT_Attention_is_All_You_Need_Training_NMT_Training_Pre-LN:
    needs: [pre-flight, cicd-test-container-build]
    uses: ./.github/workflows/_test_template.yml
    if: contains(fromJSON(needs.pre-flight.outputs.test_to_run), 'L2_NMT_Attention_is_All_You_Need_Training_NMT_Training_Pre-LN')
    with:
      RUNNER: self-hosted-azure-gpus-1
      SCRIPT: |-
        RUN_ID=${{ github.run_id }} bash tests/functional_tests/L2_NMT_Attention_is_All_You_Need_Training_NMT_Training_Pre-LN.sh

  L2_NMT_Attention_is_All_You_Need_Training_NMT_Multi-Validation:
    needs: [pre-flight, cicd-test-container-build]
    uses: ./.github/workflows/_test_template.yml
    if: contains(fromJSON(needs.pre-flight.outputs.test_to_run), 'L2_NMT_Attention_is_All_You_Need_Training_NMT_Multi-Validation')
    with:
      RUNNER: self-hosted-azure-gpus-1
      SCRIPT: |-
        RUN_ID=${{ github.run_id }} bash tests/functional_tests/L2_NMT_Attention_is_All_You_Need_Training_NMT_Multi-Validation.sh

  # L2: NMT Attention is All You Need Inference
  L2_NMT_Attention_is_All_You_Need_Inference:
    needs: [pre-flight, cicd-test-container-build]
    uses: ./.github/workflows/_test_template.yml
    if: contains(fromJSON(needs.pre-flight.outputs.test_to_run), 'L2_NMT_Attention_is_All_You_Need_Inference')
    with:
      RUNNER: self-hosted-azure
      SCRIPT: |-
        RUN_ID=${{ github.run_id }} bash tests/functional_tests/L2_NMT_Attention_is_All_You_Need_Inference.sh

  # L2: NMT Attention is All You Need Finetuning
  L2_NMT_Attention_is_All_You_Need_Finetuning:
    needs: [pre-flight, cicd-test-container-build]
    uses: ./.github/workflows/_test_template.yml
    if: contains(fromJSON(needs.pre-flight.outputs.test_to_run), 'L2_NMT_Attention_is_All_You_Need_Finetuning')
    with:
      RUNNER: self-hosted-azure-gpus-1
      SCRIPT: |-
        RUN_ID=${{ github.run_id }} bash tests/functional_tests/L2_NMT_Attention_is_All_You_Need_Finetuning.sh
      AFTER_SCRIPT: |
        rm -rf examples/nlp/machine_translation/nmt_finetune

  # L2: NMT Tarred Dataset Creation
  L2_NMT_Tarred_Dataset_Creation_Auto_Tarred_Dataset_Creation:
    needs: [pre-flight, cicd-test-container-build]
    uses: ./.github/workflows/_test_template.yml
    if: contains(fromJSON(needs.pre-flight.outputs.test_to_run), 'L2_NMT_Tarred_Dataset_Creation_Auto_Tarred_Dataset_Creation')
    with:
      RUNNER: self-hosted-azure-gpus-1
      SCRIPT: |-
        RUN_ID=${{ github.run_id }} bash tests/functional_tests/L2_NMT_Tarred_Dataset_Creation_Auto_Tarred_Dataset_Creation.sh

  L2_NMT_Tarred_Dataset_Creation_Script_Tarred_Dataset_Creation:
    needs: [pre-flight, cicd-test-container-build]
    uses: ./.github/workflows/_test_template.yml
    if: contains(fromJSON(needs.pre-flight.outputs.test_to_run), 'L2_NMT_Tarred_Dataset_Creation_Script_Tarred_Dataset_Creation')
    with:
      RUNNER: self-hosted-azure
      SCRIPT: |-
        RUN_ID=${{ github.run_id }} bash tests/functional_tests/L2_NMT_Tarred_Dataset_Creation_Script_Tarred_Dataset_Creation.sh

  L2_Megatron_NMT_Training_TP2:
    needs: [pre-flight, cicd-test-container-build]
    uses: ./.github/workflows/_test_template.yml
    if: contains(fromJSON(needs.pre-flight.outputs.test_to_run), 'L2_Megatron_NMT_Training_TP2')
    with:
      RUNNER: self-hosted-azure
      SCRIPT: |-
        RUN_ID=${{ github.run_id }} bash tests/functional_tests/L2_Megatron_NMT_Training_TP2.sh
      AFTER_SCRIPT: |
        rm -rf examples/nlp/machine_translation/megatron_nmt_results

  L2_VLM_HF_Transformer_PEFT:
    needs: [pre-flight, cicd-test-container-build]
    uses: ./.github/workflows/_test_template.yml
    if: contains(fromJSON(needs.pre-flight.outputs.test_to_run), 'L2_VLM_HF_Transformer_PEFT')
    with:
      RUNNER: self-hosted-azure-gpus-1
      SCRIPT: |-
        RUN_ID=${{ github.run_id }} bash tests/functional_tests/L2_VLM_HF_Transformer_PEFT.sh
      AFTER_SCRIPT: |
        rm -rf nemo_experiments

  L2_VLM_HF_Transformer_PEFT_FSDP2:
    needs: [pre-flight, cicd-test-container-build]
    uses: ./.github/workflows/_test_template.yml
    if: contains(fromJSON(needs.pre-flight.outputs.test_to_run), 'L2_VLM_HF_Transformer_PEFT_FSDP2')
    with:
      RUNNER: self-hosted-azure
      SCRIPT: |-
        RUN_ID=${{ github.run_id }} bash tests/functional_tests/L2_VLM_HF_Transformer_PEFT_FSDP2.sh
      AFTER_SCRIPT: |
        rm -rf nemo_experiments

  L2_VLM_HF_Transformer_PEFT_4bit:
    needs: [pre-flight, cicd-test-container-build]
    uses: ./.github/workflows/_test_template.yml
    if: contains(fromJSON(needs.pre-flight.outputs.test_to_run), 'L2_VLM_HF_Transformer_PEFT_4bit')
    with:
      RUNNER: self-hosted-azure-gpus-1
      SCRIPT: |-
        RUN_ID=${{ github.run_id }} bash tests/functional_tests/L2_VLM_HF_Transformer_PEFT_4bit.sh
      AFTER_SCRIPT: |
        rm -rf nemo_experiments

  L2_VLM_HF_Transformer_SFT_FSDP2:
    needs: [pre-flight, cicd-test-container-build]
    uses: ./.github/workflows/_test_template.yml
    if: contains(fromJSON(needs.pre-flight.outputs.test_to_run), 'L2_VLM_HF_Transformer_SFT_FSDP2')
    with:
      RUNNER: self-hosted-azure
      SCRIPT: |-
        RUN_ID=${{ github.run_id }} bash tests/functional_tests/L2_VLM_HF_Transformer_SFT_FSDP2.sh
      AFTER_SCRIPT: |
        rm -rf nemo_experiments

  L2_HF_Transformer_PEFT_notebook:
    needs: [pre-flight, cicd-test-container-build]
    uses: ./.github/workflows/_test_template.yml
    if: contains(fromJSON(needs.pre-flight.outputs.test_to_run), 'L2_HF_Transformer_PEFT_notebook')
    with:
      RUNNER: self-hosted-azure
      SCRIPT: |-
        RUN_ID=${{ github.run_id }} bash tests/functional_tests/L2_HF_Transformer_PEFT_notebook.sh
      AFTER_SCRIPT: |
        rm -rf nemo_experiments

  L2_HF_Transformer_PEFT:
    needs: [pre-flight, cicd-test-container-build]
    uses: ./.github/workflows/_test_template.yml
    if: contains(fromJSON(needs.pre-flight.outputs.test_to_run), 'L2_HF_Transformer_PEFT')
    with:
      RUNNER: self-hosted-azure-gpus-1
      SCRIPT: |-
        RUN_ID=${{ github.run_id }} bash tests/functional_tests/L2_HF_Transformer_PEFT.sh
      AFTER_SCRIPT: |
        rm -rf nemo_experiments

  L2_HF_Transformer_PEFT_nemorun:
    needs: [pre-flight, cicd-test-container-build]
    uses: ./.github/workflows/_test_template.yml
    if: contains(fromJSON(needs.pre-flight.outputs.test_to_run), 'L2_HF_Transformer_PEFT_nemorun')
    with:
      RUNNER: self-hosted-azure-gpus-1
      SCRIPT: |-
        RUN_ID=${{ github.run_id }} bash tests/functional_tests/L2_HF_Transformer_PEFT_nemorun.sh
      AFTER_SCRIPT: |
        rm -rf nemo_experiments

  L2_HF_Transformer_PEFT_2gpu:
    needs: [pre-flight, cicd-test-container-build]
    uses: ./.github/workflows/_test_template.yml
    if: contains(fromJSON(needs.pre-flight.outputs.test_to_run), 'L2_HF_Transformer_PEFT_2gpu')
    with:
      RUNNER: self-hosted-azure
      SCRIPT: |-
        RUN_ID=${{ github.run_id }} bash tests/functional_tests/L2_HF_Transformer_PEFT_2gpu.sh
      AFTER_SCRIPT: |
        rm -rf nemo_experiments

  L2_HF_Transformer_PEFT_2gpu_FSDP2_liger:
    needs: [pre-flight, cicd-test-container-build]
    uses: ./.github/workflows/_test_template.yml
    if: contains(fromJSON(needs.pre-flight.outputs.test_to_run), 'L2_HF_Transformer_PEFT_2gpu_FSDP2_liger') || needs.pre-flight.outputs.all == 'true'
    with:
      RUNNER: self-hosted-azure
      SCRIPT: |
        TRANSFORMERS_OFFLINE=1 HF_HOME=/home/TestData/automodel/hf_home python examples/llm/peft/automodel.py \
          --model /home/TestData/akoumparouli/hf_mixtral_2l/ \
          --max-steps 3 \
          --devices 2 \
          --strategy fsdp2 --liger

  L2_HF_Transformer_PEFT_2gpu_FSDP2_fp8:
    needs: [pre-flight, cicd-test-container-build]
    uses: ./.github/workflows/_test_template.yml
    if: contains(fromJSON(needs.pre-flight.outputs.test_to_run), 'L2_HF_Transformer_PEFT_2gpu_FSDP2_fp8') || needs.pre-flight.outputs.all == 'true'
    with:
      RUNNER: self-hosted-azure
      SCRIPT: |
        TRANSFORMERS_OFFLINE=1 HF_HOME=/home/TestData/automodel/hf_home python examples/llm/peft/automodel.py \
          --model /home/TestData/akoumparouli/hf_mixtral_2l/ \
          --max-steps 3 \
          --devices 2 \
          --strategy fsdp2 --fp8

  L2_HF_Transformer_PEFT_2gpu_FSDP2:
    needs: [pre-flight, cicd-test-container-build]
    uses: ./.github/workflows/_test_template.yml
    if: contains(fromJSON(needs.pre-flight.outputs.test_to_run), 'L2_HF_Transformer_PEFT_2gpu_FSDP2') || needs.pre-flight.outputs.all == 'true'
    with:
      RUNNER: self-hosted-azure
      SCRIPT: |-
        RUN_ID=${{ github.run_id }} bash tests/functional_tests/L2_HF_Transformer_PEFT_2gpu_FSDP2.sh

      AFTER_SCRIPT: |
        rm -rf nemo_experiments

  L2_HF_Transformer_PEFT_2gpu_nemorun:
    needs: [pre-flight, cicd-test-container-build]
    uses: ./.github/workflows/_test_template.yml
    if: contains(fromJSON(needs.pre-flight.outputs.test_to_run), 'L2_HF_Transformer_PEFT_2gpu_nemorun')
    with:
      RUNNER: self-hosted-azure
      SCRIPT: |-
        RUN_ID=${{ github.run_id }} bash tests/functional_tests/L2_HF_Transformer_PEFT_2gpu_nemorun.sh
      AFTER_SCRIPT: |
        rm -rf nemo_experiments

  L2_HF_Transformer_SFT_2gpu:
    needs: [pre-flight, cicd-test-container-build]
    uses: ./.github/workflows/_test_template.yml
    if: contains(fromJSON(needs.pre-flight.outputs.test_to_run), 'L2_HF_Transformer_SFT_2gpu')
    with:
      RUNNER: self-hosted-azure
      SCRIPT: |-
        RUN_ID=${{ github.run_id }} bash tests/functional_tests/L2_HF_Transformer_SFT_2gpu.sh
      AFTER_SCRIPT: |
        rm -rf nemo_experiments

  L2_HF_Transformer_SFT_2gpu_FSDP2:
    needs: [pre-flight, cicd-test-container-build]
    uses: ./.github/workflows/_test_template.yml
    if: contains(fromJSON(needs.pre-flight.outputs.test_to_run), 'L2_HF_Transformer_SFT_2gpu_FSDP2')
    with:
      RUNNER: self-hosted-azure
      SCRIPT: |-
        RUN_ID=${{ github.run_id }} bash tests/functional_tests/L2_HF_Transformer_SFT_2gpu_FSDP2.sh
      AFTER_SCRIPT: |
        rm -rf nemo_experiments

  L2_HF_Transformer_SFT_2gpu_FSDP2_fp8:
    needs: [pre-flight, cicd-test-container-build]
    uses: ./.github/workflows/_test_template.yml
    if: contains(fromJSON(needs.pre-flight.outputs.test_to_run), 'L2_HF_Transformer_SFT_2gpu_FSDP2_fp8') || needs.pre-flight.outputs.all == 'true'
    with:
      RUNNER: self-hosted-azure
      SCRIPT: |
        TRANSFORMERS_OFFLINE=1 HF_HOME=/home/TestData/automodel/hf_home python examples/llm/sft/automodel.py \
          --model /home/TestData/akoumparouli/hf_mixtral_2l/ \
          --max-steps 3 \
          --devices 2 \
          --strategy fsdp2 --fp8

  L2_HF_Transformer_SFT_2gpu_nemorun:
    needs: [pre-flight, cicd-test-container-build]
    uses: ./.github/workflows/_test_template.yml
    if: contains(fromJSON(needs.pre-flight.outputs.test_to_run), 'L2_HF_Transformer_SFT_2gpu_nemorun')
    with:
      RUNNER: self-hosted-azure
      SCRIPT: |-
        RUN_ID=${{ github.run_id }} bash tests/functional_tests/L2_HF_Transformer_SFT_2gpu_nemorun.sh
      AFTER_SCRIPT: |
        rm -rf nemo_experiments

  L2_HF_Transformer_SFT_2gpu_nemorun_fsdp2:
    needs: [pre-flight, cicd-test-container-build]
    uses: ./.github/workflows/_test_template.yml
    if: contains(fromJSON(needs.pre-flight.outputs.test_to_run), 'L2_HF_Transformer_SFT_2gpu_nemorun_fsdp2')
    with:
      RUNNER: self-hosted-azure
      SCRIPT: |-
        RUN_ID=${{ github.run_id }} bash tests/functional_tests/L2_HF_Transformer_SFT_2gpu_nemorun_fsdp2.sh
      AFTER_SCRIPT: |
        rm -rf nemo_experiments

  L2_HF_Transformer_SFT_FSDP2_2gpu:
    needs: [pre-flight, cicd-test-container-build]
    uses: ./.github/workflows/_test_template.yml
    if: contains(fromJSON(needs.pre-flight.outputs.test_to_run), 'L2_HF_Transformer_SFT_FSDP2_2gpu')
    with:
      RUNNER: self-hosted-azure
      SCRIPT: |-
        RUN_ID=${{ github.run_id }} bash tests/functional_tests/L2_HF_Transformer_SFT_FSDP2_2gpu.sh

      AFTER_SCRIPT: |
        rm -rf nemo_experiments

  L2_HF_Transformer_PT_2gpu:
    needs: [pre-flight, cicd-test-container-build]
    uses: ./.github/workflows/_test_template.yml
    if: contains(fromJSON(needs.pre-flight.outputs.test_to_run), 'L2_HF_Transformer_PT_2gpu')
    with:
      RUNNER: self-hosted-azure
      SCRIPT: |-
        RUN_ID=${{ github.run_id }} bash tests/functional_tests/L2_HF_Transformer_PT_2gpu.sh
      AFTER_SCRIPT: |
        rm -rf nemo_experiments

  L2_HF_Transformer_PT_2gpu_nemorun:
    needs: [pre-flight, cicd-test-container-build]
    uses: ./.github/workflows/_test_template.yml
    if: contains(fromJSON(needs.pre-flight.outputs.test_to_run), 'L2_HF_Transformer_PT_2gpu_nemorun')
    with:
      RUNNER: self-hosted-azure
      SCRIPT: |-
        RUN_ID=${{ github.run_id }} bash tests/functional_tests/L2_HF_Transformer_PT_2gpu_nemorun.sh
      AFTER_SCRIPT: |
        rm -rf nemo_experiments

  L2_HF_Transformer_PT:
    needs: [pre-flight, cicd-test-container-build]
    uses: ./.github/workflows/_test_template.yml
    if: contains(fromJSON(needs.pre-flight.outputs.test_to_run), 'L2_HF_Transformer_PT')
    with:
      RUNNER: self-hosted-azure-gpus-1
      SCRIPT: |-
        RUN_ID=${{ github.run_id }} bash tests/functional_tests/L2_HF_Transformer_PT.sh
      AFTER_SCRIPT: |
        rm -rf nemo_experiments

  L2_HF_Transformer_PT_nemorun:
    needs: [pre-flight, cicd-test-container-build]
    uses: ./.github/workflows/_test_template.yml
    if: contains(fromJSON(needs.pre-flight.outputs.test_to_run), 'L2_HF_Transformer_PT_nemorun')
    with:
      RUNNER: self-hosted-azure-gpus-1
      SCRIPT: |-
        RUN_ID=${{ github.run_id }} bash tests/functional_tests/L2_HF_Transformer_PT_nemorun.sh
      AFTER_SCRIPT: |
        rm -rf nemo_experiments

  L2_HF_Transformer_SFT_notebook:
    needs: [pre-flight, cicd-test-container-build]
    uses: ./.github/workflows/_test_template.yml
    if: contains(fromJSON(needs.pre-flight.outputs.test_to_run), 'L2_HF_Transformer_SFT_notebook')
    with:
      RUNNER: self-hosted-azure
      SCRIPT: |-
        RUN_ID=${{ github.run_id }} bash tests/functional_tests/L2_HF_Transformer_SFT_notebook.sh
      AFTER_SCRIPT: |
        rm -rf nemo_experiments

  L2_HF_Transformer_SFT:
    needs: [pre-flight, cicd-test-container-build]
    uses: ./.github/workflows/_test_template.yml
    if: contains(fromJSON(needs.pre-flight.outputs.test_to_run), 'L2_HF_Transformer_SFT')
    with:
      RUNNER: self-hosted-azure-gpus-1
      SCRIPT: |-
        RUN_ID=${{ github.run_id }} bash tests/functional_tests/L2_HF_Transformer_SFT.sh
      AFTER_SCRIPT: |
        rm -rf nemo_experiments

  L2_HF_Transformer_SFT_nemorun:
    needs: [pre-flight, cicd-test-container-build]
    uses: ./.github/workflows/_test_template.yml
    if: contains(fromJSON(needs.pre-flight.outputs.test_to_run), 'L2_HF_Transformer_SFT_nemorun')
    with:
      RUNNER: self-hosted-azure-gpus-1
      SCRIPT: |-
        RUN_ID=${{ github.run_id }} bash tests/functional_tests/L2_HF_Transformer_SFT_nemorun.sh
      AFTER_SCRIPT: |
        rm -rf nemo_experiments

  L2_HF_Transformer_SFT_TE_Acceleration:
    needs: [pre-flight, cicd-test-container-build]
    uses: ./.github/workflows/_test_template.yml
    if: contains(fromJSON(needs.pre-flight.outputs.test_to_run), 'L2_HF_Transformer_SFT_TE_Acceleration')
    with:
      RUNNER: self-hosted-azure-gpus-1
      SCRIPT: |-
        RUN_ID=${{ github.run_id }} bash tests/functional_tests/L2_HF_Transformer_SFT_TE_Acceleration.sh
      AFTER_SCRIPT: |
        rm -rf nemo_experiments
      IS_OPTIONAL: true

  L2_HF_Transformer_PT_TE_Acceleration:
    needs: [pre-flight, cicd-test-container-build]
    uses: ./.github/workflows/_test_template.yml
    if: contains(fromJSON(needs.pre-flight.outputs.test_to_run), 'L2_HF_Transformer_PT_TE_Acceleration')
    with:
      RUNNER: self-hosted-azure-gpus-1
      SCRIPT: |-
        RUN_ID=${{ github.run_id }} bash tests/functional_tests/L2_HF_Transformer_PT_TE_Acceleration.sh
      AFTER_SCRIPT: |
        rm -rf nemo_experiments

  # L2: SpeechLM tests
  L2_HF_Transformer_SpeechLM_SFT_2gpu:
    needs: [pre-flight, cicd-test-container-build]
    uses: ./.github/workflows/_test_template.yml
    if: contains(fromJSON(needs.pre-flight.outputs.test_to_run), 'L2_HF_Transformer_SpeechLM_SFT_2gpu') || needs.pre-flight.outputs.all == 'true'
    with:
      RUNNER: self-hosted-azure
      SCRIPT: |-
        RUN_ID=${{ github.run_id }} bash tests/functional_tests/L2_HF_Transformer_SpeechLM_SFT_2gpu.sh
      AFTER_SCRIPT: |
        rm -rf nemo_experiments

  # L2: TTS Fast dev runs 1
  L2_TTS_Fast_dev_runs_1_Tacotron_2:
    needs: [pre-flight, cicd-test-container-build]
    uses: ./.github/workflows/_test_template.yml
    if: contains(fromJSON(needs.pre-flight.outputs.test_to_run), 'L2_TTS_Fast_dev_runs_1_Tacotron_2')
    with:
      RUNNER: self-hosted-azure-gpus-1
      SCRIPT: |-
        RUN_ID=${{ github.run_id }} bash tests/functional_tests/L2_TTS_Fast_dev_runs_1_Tacotron_2.sh

  L2_TTS_Fast_dev_runs_1_WaveGlow:
    needs: [pre-flight, cicd-test-container-build]
    uses: ./.github/workflows/_test_template.yml
    if: contains(fromJSON(needs.pre-flight.outputs.test_to_run), 'L2_TTS_Fast_dev_runs_1_WaveGlow')
    with:
      RUNNER: self-hosted-azure
      SCRIPT: |-
        RUN_ID=${{ github.run_id }} bash tests/functional_tests/L2_TTS_Fast_dev_runs_1_WaveGlow.sh

  L2_TTS_Fast_dev_runs_1_FastPitch:
    needs: [pre-flight, cicd-test-container-build]
    uses: ./.github/workflows/_test_template.yml
    if: contains(fromJSON(needs.pre-flight.outputs.test_to_run), 'L2_TTS_Fast_dev_runs_1_FastPitch')
    with:
      RUNNER: self-hosted-azure
      SCRIPT: |-
        RUN_ID=${{ github.run_id }} bash tests/functional_tests/L2_TTS_Fast_dev_runs_1_FastPitch.sh

  # OPTIONAL_L2_TTS_Fast_dev_runs_1_RADTTS:
  #   needs: [pre-flight, cicd-test-container-build]
  #   runs-on: self-hosted-azure
  #   timeout-minutes: 10
  #   container:
  #     image: nemoci.azurecr.io/nemo_container:${{ github.run_id }}
  #     options:
  #       # --user 0:128
  #       --device=/dev/nvidia0
  #       --gpus all
  #       --shm-size=8g
  #       --env TRANSFORMERS_OFFLINE=0
  #       --env HYDRA_FULL_ERROR=1
  #       --volume /mnt/datadrive/TestData:/home/TestData
  #   steps:
  #       - name: Checkout repository
  #         uses: actions/checkout@v4
  #       - run: |
  #           python examples/tts/radtts.py \
  #           train_dataset=/home/TestData/an4_dataset/an4_train.json \
  #           validation_datasets=/home/TestData/an4_dataset/an4_val.json \
  #           sup_data_path=/home/TestData/an4_dataset/radtts_beta_priors \
  #           trainer.devices="[0]" \
  #           +trainer.limit_train_batches=1 \
  #           +trainer.limit_val_batches=1 \
  #           trainer.max_epochs=1 \
  #           trainer.strategy=auto \
  #           model.pitch_mean=212.35873413085938 \
  #           model.pitch_std=68.52806091308594 \
  #           model.train_ds.dataloader_params.batch_size=4 \
  #           model.train_ds.dataloader_params.num_workers=0 \
  #           model.validation_ds.dataloader_params.batch_size=4 \
  #           model.validation_ds.dataloader_params.num_workers=0 \
  #           export_dir=/home/TestData/radtts_test \
  #           model.optim.lr=0.0001 \
  #           model.modelConfig.decoder_use_partial_padding=True \
  #           ~trainer.check_val_every_n_epoch \
  #           ~model.text_normalizer \
  #           ~model.text_normalizer_call_kwargs
  #       #- uses: "NVIDIA/NeMo/.github/actions/cancel-workflow@main"
  #       #  if: "failure()"

  L2_TTS_Fast_dev_runs_1_Hifigan:
    needs: [pre-flight, cicd-test-container-build]
    uses: ./.github/workflows/_test_template.yml
    if: contains(fromJSON(needs.pre-flight.outputs.test_to_run), 'L2_TTS_Fast_dev_runs_1_Hifigan')
    with:
      RUNNER: self-hosted-azure
      SCRIPT: |-
        RUN_ID=${{ github.run_id }} bash tests/functional_tests/L2_TTS_Fast_dev_runs_1_Hifigan.sh

  # L2: NeRF
  # L2_NeRF_DreamFusion:
  #   needs: [pre-flight, cicd-test-container-build]
  #   runs-on: self-hosted-azure
  #   container:
  #     image: nemoci.azurecr.io/nemo_container:${{ github.run_id }}
  #     options:
  #       # --user 0:128
  #       --device=/dev/nvidia0
  #       --gpus all
  #       --shm-size=8g
  #       --env TRANSFORMERS_OFFLINE=0
  #       --env HYDRA_FULL_ERROR=1
  #       --volume /mnt/datadrive/TestData:/home/TestData
  #   steps:
  #       - name: Checkout repository
  #         uses: actions/checkout@v4
  #       - run: |
  #           python examples/multimodal/text_to_image/nerf/main.py \
  #           trainer.num_nodes=1 \
  #           trainer.devices="[0]" \
  #           trainer.max_steps=1000 \
  #           model.prompt="a DSLR photo of a delicious hamburger" \
  #           exp_manager.exp_dir=examples/multimodal/text_to_image/nerf/dreamfusion_results
  #
  #           rm -rf examples/multimodal/text_to_image/nerf/dreamfusion_results
  #       - uses: "NVIDIA/NeMo/.github/actions/cancel-workflow@main"
  #         if: "failure()"

  Speech_Checkpoints_tests:
    needs: [pre-flight, cicd-test-container-build]
    uses: ./.github/workflows/_test_template.yml
    if: contains(fromJSON(needs.pre-flight.outputs.test_to_run), 'Speech_Checkpoints_tests')
    with:
      RUNNER: self-hosted-azure-gpus-1
      TIMEOUT: 20
      SCRIPT: |-
        RUN_ID=${{ github.run_id }} bash tests/functional_tests/Speech_Checkpoints_tests.sh
      AFTER_SCRIPT: |
        rm -f examples/asr/evaluation_transcripts.json

  L2_Stable_Diffusion_Training:
    needs: [pre-flight, cicd-test-container-build]
    uses: ./.github/workflows/_test_template.yml
    if: contains(fromJSON(needs.pre-flight.outputs.test_to_run), 'L2_Stable_Diffusion_Training')
    with:
      RUNNER: self-hosted-azure-gpus-1
      SCRIPT: |-
        RUN_ID=${{ github.run_id }} bash tests/functional_tests/L2_Stable_Diffusion_Training.sh
      AFTER_SCRIPT: |
        rm -rf examples/multimodal/text_to_image/sd_train_results

  L2_NeMo_2_GPT_Pretraining_no_transformer_engine:
    needs: [pre-flight, cicd-test-container-build]
    uses: ./.github/workflows/_test_template.yml
    if: contains(fromJSON(needs.pre-flight.outputs.test_to_run), 'L2_NeMo_2_GPT_Pretraining_no_transformer_engine')
    with:
      RUNNER: self-hosted-azure
      SCRIPT: |-
        RUN_ID=${{ github.run_id }} bash tests/functional_tests/L2_NeMo_2_GPT_Pretraining_no_transformer_engine.sh
      AFTER_SCRIPT: |
        rm -rf tests/collections/llm/gpt_pretrain_results
        rm -rf tests/collections/llm/gpt_index_mappings

  L2_NeMo_2_llama3_pretraining_recipe:
    needs: [pre-flight, cicd-test-container-build]
    uses: ./.github/workflows/_test_template.yml
    if: contains(fromJSON(needs.pre-flight.outputs.test_to_run), 'L2_NeMo_2_llama3_pretraining_recipe')
    with:
      RUNNER: self-hosted-azure
      SCRIPT: |-
        RUN_ID=${{ github.run_id }} bash tests/functional_tests/L2_NeMo_2_llama3_pretraining_recipe.sh

  L2_NeMo_2_llama3_fault_tolerance_plugin:
    needs: [pre-flight, cicd-test-container-build]
    uses: ./.github/workflows/_test_template.yml
    if: contains(fromJSON(needs.pre-flight.outputs.test_to_run), 'L2_NeMo_2_llama3_fault_tolerance_plugin')
    with:
      RUNNER: self-hosted-azure
      SCRIPT: |-
        RUN_ID=${{ github.run_id }} bash tests/functional_tests/L2_NeMo_2_llama3_fault_tolerance_plugin.sh

  L2_NeMo_2_llama3_straggler_detection:
    needs: [pre-flight, cicd-test-container-build]
    uses: ./.github/workflows/_test_template.yml
    if: contains(fromJSON(needs.pre-flight.outputs.test_to_run), 'L2_NeMo_2_llama3_straggler_detection')
    with:
      RUNNER: self-hosted-azure
      SCRIPT: |-
        RUN_ID=${{ github.run_id }} bash tests/functional_tests/L2_NeMo_2_llama3_straggler_detection.sh

  L2_NeMo_2_GPT_DDP_Param_Parity_check:
    needs: [pre-flight, cicd-test-container-build]
    uses: ./.github/workflows/_test_template.yml
    if: contains(fromJSON(needs.pre-flight.outputs.test_to_run), 'L2_NeMo_2_GPT_DDP_Param_Parity_check')
    with:
      RUNNER: self-hosted-azure
      SCRIPT: |-
        RUN_ID=${{ github.run_id }} bash tests/functional_tests/L2_NeMo_2_GPT_DDP_Param_Parity_check.sh

      AFTER_SCRIPT: |
        rm -rf tests/collections/llm/gpt_pretrain_results
        rm -rf tests/collections/llm/gpt_index_mappings

  L2_NeMo_2_Hyena_Conversion_from_HF:
    needs: [pre-flight, cicd-test-container-build]
    uses: ./.github/workflows/_test_template.yml
    if: contains(fromJSON(needs.pre-flight.outputs.test_to_run), 'L2_NeMo_2_Hyena_Conversion_from_HF')
    with:
      RUNNER: self-hosted-azure
      SCRIPT: |-
        RUN_ID=${{ github.run_id }} bash tests/functional_tests/L2_NeMo_2_Hyena_Conversion_from_HF.sh

      AFTER_SCRIPT: |
        rm -rf tests/collections/llm/hyena_conversion_results/${{ github.run_id }}

  L2_NeMo_2_Hyena_DDP_Pretraining_Test:
    needs: [pre-flight, cicd-test-container-build]
    uses: ./.github/workflows/_test_template.yml
    if: contains(fromJSON(needs.pre-flight.outputs.test_to_run), 'L2_NeMo_2_Hyena_DDP_Pretraining_Test')
    with:
      RUNNER: self-hosted-azure # Assume runner has 2 GPUs
      SCRIPT: |-
        RUN_ID=${{ github.run_id }} bash tests/functional_tests/L2_NeMo_2_Hyena_DDP_Pretraining_Test.sh

      AFTER_SCRIPT: |
        rm -rf tests/collections/llm/hyena_pretrain_results/${{ github.run_id }}

  L2_NeMo_2_SSM_Pretraining:
    needs: [pre-flight, cicd-test-container-build]
    uses: ./.github/workflows/_test_template.yml
    if: contains(fromJSON(needs.pre-flight.outputs.test_to_run), 'L2_NeMo_2_SSM_Pretraining')
    with:
      RUNNER: self-hosted-azure-gpus-1
      SCRIPT: |-
        RUN_ID=${{ github.run_id }} bash tests/functional_tests/L2_NeMo_2_SSM_Pretraining.sh

  L2_NeMo_2_SSM_Finetuning:
    needs: [pre-flight, cicd-test-container-build]
    uses: ./.github/workflows/_test_template.yml
    if: contains(fromJSON(needs.pre-flight.outputs.test_to_run), 'L2_NeMo_2_SSM_Finetuning')
    with:
      RUNNER: self-hosted-azure-gpus-1
      SCRIPT: |-
        RUN_ID=${{ github.run_id }} bash tests/functional_tests/L2_NeMo_2_SSM_Finetuning.sh

  L2_NeMo_2_HF_MODEL_IMPORT:
    needs: [pre-flight, cicd-test-container-build]
    uses: ./.github/workflows/_test_template.yml
    if: contains(fromJSON(needs.pre-flight.outputs.test_to_run), 'L2_NeMo_2_HF_MODEL_IMPORT')
    with:
      RUNNER: self-hosted-azure
      SCRIPT: |-
        RUN_ID=${{ github.run_id }} bash tests/functional_tests/L2_NeMo_2_HF_MODEL_IMPORT.sh

      AFTER_SCRIPT: |
        rm -rf ~/.cache/nemo/models

  L2_NeMo_2_jit_callback:
    needs: [pre-flight, cicd-test-container-build]
    uses: ./.github/workflows/_test_template.yml
    if: contains(fromJSON(needs.pre-flight.outputs.test_to_run), 'L2_NeMo_2_jit_callback')
    with:
      RUNNER: self-hosted-azure
      SCRIPT: |-
        RUN_ID=${{ github.run_id }} bash tests/functional_tests/L2_NeMo_2_jit_callback.sh

  L2_NeMo_2_T5_Pretraining:
    needs: [pre-flight, cicd-test-container-build]
    uses: ./.github/workflows/_test_template.yml
    if: contains(fromJSON(needs.pre-flight.outputs.test_to_run), 'L2_NeMo_2_T5_Pretraining')
    with:
      RUNNER: self-hosted-azure
      SCRIPT: |-
        RUN_ID=${{ github.run_id }} bash tests/functional_tests/L2_NeMo_2_T5_Pretraining.sh
      AFTER_SCRIPT: |
        rm -rf tests/collections/llm/t5_pretrain_results/${{ github.run_id }}
        rm -rf tests/collections/llm/t5_index_mappings/${{ github.run_id }}

  L2_NeMo_2_T5_Finetuning:
    needs: [pre-flight, cicd-test-container-build]
    uses: ./.github/workflows/_test_template.yml
    if: contains(fromJSON(needs.pre-flight.outputs.test_to_run), 'L2_NeMo_2_T5_Finetuning')
    with:
      RUNNER: self-hosted-azure
      SCRIPT: |-
        RUN_ID=${{ github.run_id }} bash tests/functional_tests/L2_NeMo_2_T5_Finetuning.sh
      AFTER_SCRIPT: |
        rm -rf tests/collections/llm/t5_finetune_results/${{ github.run_id }}

  L2_NeMo_2_T5_LoRA:
    needs: [pre-flight, cicd-test-container-build]
    uses: ./.github/workflows/_test_template.yml
    if: contains(fromJSON(needs.pre-flight.outputs.test_to_run), 'L2_NeMo_2_T5_LoRA')
    with:
      RUNNER: self-hosted-azure
      SCRIPT: |-
        RUN_ID=${{ github.run_id }} bash tests/functional_tests/L2_NeMo_2_T5_LoRA.sh
      AFTER_SCRIPT: |
        rm -rf tests/collections/llm/t5_peft_results/${{ github.run_id }}

  L2_NeMo_2_NEVA_MOCK_PRETRAIN_TP2:
    needs: [pre-flight, cicd-test-container-build]
    uses: ./.github/workflows/_test_template.yml
    if: contains(fromJSON(needs.pre-flight.outputs.test_to_run), 'L2_NeMo_2_NEVA_MOCK_PRETRAIN_TP2')
    with:
      RUNNER: self-hosted-azure
      SCRIPT: |-
        RUN_ID=${{ github.run_id }} bash tests/functional_tests/L2_NeMo_2_NEVA_MOCK_PRETRAIN_TP2.sh

  L2_NeMo_2_NEVA_MOCK_PRETRAIN_PP2:
    needs: [pre-flight, cicd-test-container-build]
    uses: ./.github/workflows/_test_template.yml
    if: contains(fromJSON(needs.pre-flight.outputs.test_to_run), 'L2_NeMo_2_NEVA_MOCK_PRETRAIN_PP2')
    with:
      RUNNER: self-hosted-azure
      SCRIPT: |-
        RUN_ID=${{ github.run_id }} bash tests/functional_tests/L2_NeMo_2_NEVA_MOCK_PRETRAIN_PP2.sh

  L2_NeMo_2_NEVA_MOCK_PRETRAIN_CP2:
    needs: [pre-flight, cicd-test-container-build]
    uses: ./.github/workflows/_test_template.yml
    if: contains(fromJSON(needs.pre-flight.outputs.test_to_run), 'L2_NeMo_2_NEVA_MOCK_PRETRAIN_CP2')
    with:
      RUNNER: self-hosted-azure
      SCRIPT: |-
        RUN_ID=${{ github.run_id }} bash tests/functional_tests/L2_NeMo_2_NEVA_MOCK_PRETRAIN_CP2.sh

  L2_NeMo_2_NEVA_MOCK_FINETUNE_TP2:
    needs: [pre-flight, cicd-test-container-build]
    uses: ./.github/workflows/_test_template.yml
    if: contains(fromJSON(needs.pre-flight.outputs.test_to_run), 'L2_NeMo_2_NEVA_MOCK_FINETUNE_TP2')
    with:
      RUNNER: self-hosted-azure
      SCRIPT: |-
        RUN_ID=${{ github.run_id }} bash tests/functional_tests/L2_NeMo_2_NEVA_MOCK_FINETUNE_TP2.sh

  L2_NeMo_2_NEVA_MOCK_FINETUNE_PP2:
    needs: [pre-flight, cicd-test-container-build]
    uses: ./.github/workflows/_test_template.yml
    if: contains(fromJSON(needs.pre-flight.outputs.test_to_run), 'L2_NeMo_2_NEVA_MOCK_FINETUNE_PP2')
    with:
      RUNNER: self-hosted-azure
      SCRIPT: |-
        RUN_ID=${{ github.run_id }} bash tests/functional_tests/L2_NeMo_2_NEVA_MOCK_FINETUNE_PP2.sh

  L2_NeMo_2_NEVA_MOCK_FINETUNE_CP2:
    needs: [pre-flight, cicd-test-container-build]
    uses: ./.github/workflows/_test_template.yml
    if: contains(fromJSON(needs.pre-flight.outputs.test_to_run), 'L2_NeMo_2_NEVA_MOCK_FINETUNE_CP2')
    with:
      RUNNER: self-hosted-azure
      SCRIPT: |-
        RUN_ID=${{ github.run_id }} bash tests/functional_tests/L2_NeMo_2_NEVA_MOCK_FINETUNE_CP2.sh

  L2_NeMo_2_NEVA_LOAD_GENERATE:
    needs: [pre-flight, cicd-test-container-build]
    uses: ./.github/workflows/_test_template.yml
    if: contains(fromJSON(needs.pre-flight.outputs.test_to_run), 'L2_NeMo_2_NEVA_LOAD_GENERATE')
    with:
      RUNNER: self-hosted-azure
      SCRIPT: |-
        RUN_ID=${{ github.run_id }} bash tests/functional_tests/L2_NeMo_2_NEVA_LOAD_GENERATE.sh

  L2_NEMO_2_MLLAMA_Inference:
    needs: [pre-flight, cicd-test-container-build]
    uses: ./.github/workflows/_test_template.yml
    if: contains(fromJSON(needs.pre-flight.outputs.test_to_run), 'L2_NEMO_2_MLLAMA_Inference')
    with:
      RUNNER: self-hosted-azure-gpus-1
      SCRIPT: |-
        RUN_ID=${{ github.run_id }} bash tests/functional_tests/L2_NEMO_2_MLLAMA_Inference.sh

  L2_NeMo_2_MLLAMA_MOCK_FINETUNE_TP2:
    needs: [pre-flight, cicd-test-container-build]
    uses: ./.github/workflows/_test_template.yml
    if: contains(fromJSON(needs.pre-flight.outputs.test_to_run), 'L2_NeMo_2_MLLAMA_MOCK_FINETUNE_TP2')
    with:
      RUNNER: self-hosted-azure
      SCRIPT: |-
        RUN_ID=${{ github.run_id }} bash tests/functional_tests/L2_NeMo_2_MLLAMA_MOCK_FINETUNE_TP2.sh

  L2_NeMo_2_Mixtral_Pretraining:
    needs: [pre-flight, cicd-test-container-build]
    uses: ./.github/workflows/_test_template.yml
    if: contains(fromJSON(needs.pre-flight.outputs.test_to_run), 'L2_NeMo_2_Mixtral_Pretraining')
    with:
      RUNNER: self-hosted-azure
      SCRIPT: |-
        RUN_ID=${{ github.run_id }} bash tests/functional_tests/L2_NeMo_2_Mixtral_Pretraining.sh

  L2_NeMo_2_GPT_SFT_TP1PP1_MBS1:
    needs: [pre-flight, cicd-test-container-build]
    uses: ./.github/workflows/_test_template.yml
    if: contains(fromJSON(needs.pre-flight.outputs.test_to_run), 'L2_NeMo_2_GPT_SFT_TP1PP1_MBS1')
    with:
      RUNNER: self-hosted-azure
      SCRIPT: |-
        RUN_ID=${{ github.run_id }} bash tests/functional_tests/L2_NeMo_2_GPT_SFT_TP1PP1_MBS1.sh

  L2_NeMo_2_GPT_SFT_TP1PP1_MBS2:
    needs: [pre-flight, cicd-test-container-build]
    uses: ./.github/workflows/_test_template.yml
    if: contains(fromJSON(needs.pre-flight.outputs.test_to_run), 'L2_NeMo_2_GPT_SFT_TP1PP1_MBS2')
    with:
      RUNNER: self-hosted-azure
      SCRIPT: |-
        RUN_ID=${{ github.run_id }} bash tests/functional_tests/L2_NeMo_2_GPT_SFT_TP1PP1_MBS2.sh

  L2_NeMo_2_GPT_SFT_TP1PP2_MBS2:
    needs: [pre-flight, cicd-test-container-build]
    uses: ./.github/workflows/_test_template.yml
    if: contains(fromJSON(needs.pre-flight.outputs.test_to_run), 'L2_NeMo_2_GPT_SFT_TP1PP2_MBS2')
    with:
      RUNNER: self-hosted-azure
      SCRIPT: |-
        RUN_ID=${{ github.run_id }} bash tests/functional_tests/L2_NeMo_2_GPT_SFT_TP1PP2_MBS2.sh

  L2_NeMo_2_GPT_SFT_TP2PP1_MBS2:
    needs: [pre-flight, cicd-test-container-build]
    uses: ./.github/workflows/_test_template.yml
    if: contains(fromJSON(needs.pre-flight.outputs.test_to_run), 'L2_NeMo_2_GPT_SFT_TP2PP1_MBS2')
    with:
      RUNNER: self-hosted-azure
      SCRIPT: |-
        RUN_ID=${{ github.run_id }} bash tests/functional_tests/L2_NeMo_2_GPT_SFT_TP2PP1_MBS2.sh

  L2_NeMo_2_GPT_SFT_TP1PP1_MBS1_PACKED:
    needs: [pre-flight, cicd-test-container-build]
    uses: ./.github/workflows/_test_template.yml
    if: contains(fromJSON(needs.pre-flight.outputs.test_to_run), 'L2_NeMo_2_GPT_SFT_TP1PP1_MBS1_PACKED')
    with:
      RUNNER: self-hosted-azure
      SCRIPT: |-
        RUN_ID=${{ github.run_id }} bash tests/functional_tests/L2_NeMo_2_GPT_SFT_TP1PP1_MBS1_PACKED.sh

  L2_NeMo_2_GPT_LoRA_TP1PP1_MBS1:
    needs: [pre-flight, cicd-test-container-build]
    uses: ./.github/workflows/_test_template.yml
    if: contains(fromJSON(needs.pre-flight.outputs.test_to_run), 'L2_NeMo_2_GPT_LoRA_TP1PP1_MBS1')
    with:
      RUNNER: self-hosted-azure
      SCRIPT: |-
        RUN_ID=${{ github.run_id }} bash tests/functional_tests/L2_NeMo_2_GPT_LoRA_TP1PP1_MBS1.sh

  L2_NeMo_2_GPT_LoRA_TP1PP1_MBS2:
    needs: [pre-flight, cicd-test-container-build]
    uses: ./.github/workflows/_test_template.yml
    if: contains(fromJSON(needs.pre-flight.outputs.test_to_run), 'L2_NeMo_2_GPT_LoRA_TP1PP1_MBS2')
    with:
      RUNNER: self-hosted-azure
      SCRIPT: |-
        RUN_ID=${{ github.run_id }} bash tests/functional_tests/L2_NeMo_2_GPT_LoRA_TP1PP1_MBS2.sh

  L2_NeMo_2_GPT_LoRA_TP1PP2_MBS2:
    needs: [pre-flight, cicd-test-container-build]
    uses: ./.github/workflows/_test_template.yml
    if: contains(fromJSON(needs.pre-flight.outputs.test_to_run), 'L2_NeMo_2_GPT_LoRA_TP1PP2_MBS2')
    with:
      RUNNER: self-hosted-azure
      SCRIPT: |-
        RUN_ID=${{ github.run_id }} bash tests/functional_tests/L2_NeMo_2_GPT_LoRA_TP1PP2_MBS2.sh

  L2_NeMo_2_GPT_LoRA_TP2PP1_MBS2:
    needs: [pre-flight, cicd-test-container-build]
    uses: ./.github/workflows/_test_template.yml
    if: contains(fromJSON(needs.pre-flight.outputs.test_to_run), 'L2_NeMo_2_GPT_LoRA_TP2PP1_MBS2')
    with:
      RUNNER: self-hosted-azure
      SCRIPT: |-
        RUN_ID=${{ github.run_id }} bash tests/functional_tests/L2_NeMo_2_GPT_LoRA_TP2PP1_MBS2.sh

  L2_NeMo_2_GPT_LoRA_TP1PP1_MBS1_PACKED:
    needs: [pre-flight, cicd-test-container-build]
    uses: ./.github/workflows/_test_template.yml
    if: contains(fromJSON(needs.pre-flight.outputs.test_to_run), 'L2_NeMo_2_GPT_LoRA_TP1PP1_MBS1_PACKED')
    with:
      RUNNER: self-hosted-azure
      SCRIPT: |-
        RUN_ID=${{ github.run_id }} bash tests/functional_tests/L2_NeMo_2_GPT_LoRA_TP1PP1_MBS1_PACKED.sh

  L2_NeMo_2_GPT_DoRA_TP1PP1_MBS1_PACKED:
    needs: [pre-flight, cicd-test-container-build]
    uses: ./.github/workflows/_test_template.yml
    if: contains(fromJSON(needs.pre-flight.outputs.test_to_run), 'L2_NeMo_2_GPT_DoRA_TP1PP1_MBS1_PACKED')
    with:
      RUNNER: self-hosted-azure
      SCRIPT: |-
        RUN_ID=${{ github.run_id }} bash tests/functional_tests/L2_NeMo_2_GPT_DoRA_TP1PP1_MBS1_PACKED.sh

  L2_NeMo_2_GPT_CLoRA_TP1PP1_MBS1_PACKED:
    needs: [pre-flight, cicd-test-container-build]
    uses: ./.github/workflows/_test_template.yml
    if: contains(fromJSON(needs.pre-flight.outputs.test_to_run), 'L2_NeMo_2_GPT_CLoRA_TP1PP1_MBS1_PACKED')
    with:
      RUNNER: self-hosted-azure
      SCRIPT: |-
        RUN_ID=${{ github.run_id }} bash tests/functional_tests/L2_NeMo_2_GPT_CLoRA_TP1PP1_MBS1_PACKED.sh

  L2_NeMo_2_GPT_LoRA_TP1PP1_MBS1_Chat:
    needs: [pre-flight, cicd-test-container-build]
    uses: ./.github/workflows/_test_template.yml
    if: contains(fromJSON(needs.pre-flight.outputs.test_to_run), 'L2_NeMo_2_GPT_LoRA_TP1PP1_MBS1_Chat')
    with:
      RUNNER: self-hosted-azure
      SCRIPT: |-
        RUN_ID=${{ github.run_id }} bash tests/functional_tests/L2_NeMo_2_GPT_LoRA_TP1PP1_MBS1_Chat.sh

  L2_NeMo_2_Mixtral_LoRA_EP2PP1_MBS2_exclude:
    needs: [pre-flight, cicd-test-container-build]
    uses: ./.github/workflows/_test_template.yml
    if: contains(fromJSON(needs.pre-flight.outputs.test_to_run), 'L2_NeMo_2_Mixtral_LoRA_EP2PP1_MBS2_exclude')
    with:
      RUNNER: self-hosted-azure
      SCRIPT: |-
        RUN_ID=${{ github.run_id }} bash tests/functional_tests/L2_NeMo_2_Mixtral_LoRA_EP2PP1_MBS2_exclude.sh

  L2_NeMo_2_Mixtral_LoRA_EP2PP1_MBS2:
    needs: [pre-flight, cicd-test-container-build]
    uses: ./.github/workflows/_test_template.yml
    if: contains(fromJSON(needs.pre-flight.outputs.test_to_run), 'L2_NeMo_2_Mixtral_LoRA_EP2PP1_MBS2')
    with:
      RUNNER: self-hosted-azure
      SCRIPT: |-
        RUN_ID=${{ github.run_id }} bash tests/functional_tests/L2_NeMo_2_Mixtral_LoRA_EP2PP1_MBS2.sh

  L2_NeMo_2_Mixtral_LoRA_TP1PP1_MBS1:
    needs: [pre-flight, cicd-test-container-build]
    uses: ./.github/workflows/_test_template.yml
    if: contains(fromJSON(needs.pre-flight.outputs.test_to_run), 'L2_NeMo_2_Mixtral_LoRA_TP1PP1_MBS1')
    with:
      RUNNER: self-hosted-azure
      SCRIPT: |-
        RUN_ID=${{ github.run_id }} bash tests/functional_tests/L2_NeMo_2_Mixtral_LoRA_TP1PP1_MBS1.sh

  L2_NeMo_2_Mixtral_LoRA_TP2PP1_MBS1:
    needs: [pre-flight, cicd-test-container-build]
    uses: ./.github/workflows/_test_template.yml
    if: contains(fromJSON(needs.pre-flight.outputs.test_to_run), 'L2_NeMo_2_Mixtral_LoRA_TP2PP1_MBS1')
    with:
      RUNNER: self-hosted-azure
      SCRIPT: |-
        RUN_ID=${{ github.run_id }} bash tests/functional_tests/L2_NeMo_2_Mixtral_LoRA_TP2PP1_MBS1.sh

  L2_NeMo_2_Mistral_LoRA_TP1PP1_MBS1:
    needs: [pre-flight, cicd-test-container-build]
    uses: ./.github/workflows/_test_template.yml
    if: contains(fromJSON(needs.pre-flight.outputs.test_to_run), 'L2_NeMo_2_Mistral_LoRA_TP1PP1_MBS1')
    with:
      RUNNER: self-hosted-azure
      SCRIPT: |-
        RUN_ID=${{ github.run_id }} bash tests/functional_tests/L2_NeMo_2_Mistral_LoRA_TP1PP1_MBS1.sh

  L2_NeMo_2_Mistral_LoRA_TP1PP1_MBS1_exclude:
    needs: [pre-flight, cicd-test-container-build]
    uses: ./.github/workflows/_test_template.yml
    if: contains(fromJSON(needs.pre-flight.outputs.test_to_run), 'L2_NeMo_2_Mistral_LoRA_TP1PP1_MBS1_exclude')
    with:
      RUNNER: self-hosted-azure
      SCRIPT: |-
        RUN_ID=${{ github.run_id }} bash tests/functional_tests/L2_NeMo_2_Mistral_LoRA_TP1PP1_MBS1_exclude.sh

  L2_NeMo_2_Mistral_LoRA_TP2PP1_MBS1:
    needs: [pre-flight, cicd-test-container-build]
    uses: ./.github/workflows/_test_template.yml
    if: contains(fromJSON(needs.pre-flight.outputs.test_to_run), 'L2_NeMo_2_Mistral_LoRA_TP2PP1_MBS1')
    with:
      RUNNER: self-hosted-azure
      SCRIPT: |-
        RUN_ID=${{ github.run_id }} bash tests/functional_tests/L2_NeMo_2_Mistral_LoRA_TP2PP1_MBS1.sh

  L2_NEMO_2_LoRA_MERGE:
    needs: [pre-flight, cicd-test-container-build]
    uses: ./.github/workflows/_test_template.yml
    if: contains(fromJSON(needs.pre-flight.outputs.test_to_run), 'L2_NEMO_2_LoRA_MERGE')
    with:
      RUNNER: self-hosted-azure
      SCRIPT: |-
        RUN_ID=${{ github.run_id }} bash tests/functional_tests/L2_NEMO_2_LoRA_MERGE.sh

  L2_NEMO_2_LoRA_Export:
    needs: [pre-flight, cicd-test-container-build]
    uses: ./.github/workflows/_test_template.yml
    if: contains(fromJSON(needs.pre-flight.outputs.test_to_run), 'L2_NEMO_2_LoRA_Export')
    with:
      RUNNER: self-hosted-azure-gpus-1
      SCRIPT: |-
        RUN_ID=${{ github.run_id }} bash tests/functional_tests/L2_NEMO_2_LoRA_Export.sh

  L2_NEMO_2_LoRA_Inference:
    needs: [pre-flight, cicd-test-container-build]
    uses: ./.github/workflows/_test_template.yml
    if: contains(fromJSON(needs.pre-flight.outputs.test_to_run), 'L2_NEMO_2_LoRA_Inference')
    with:
      RUNNER: self-hosted-azure-gpus-1
      SCRIPT: |-
        RUN_ID=${{ github.run_id }} bash tests/functional_tests/L2_NEMO_2_LoRA_Inference.sh

  L2_NeMo_2_NeMo_Mcore_Mixtral_bitexact:
    needs: [pre-flight, cicd-test-container-build]
    uses: ./.github/workflows/_test_template.yml
    if: contains(fromJSON(needs.pre-flight.outputs.test_to_run), 'L2_NeMo_2_NeMo_Mcore_Mixtral_bitexact')
    with:
      RUNNER: self-hosted-azure
      SCRIPT: |-
        RUN_ID=${{ github.run_id }} bash tests/functional_tests/L2_NeMo_2_NeMo_Mcore_Mixtral_bitexact.sh

  L2_NeMo_2_Automodel_PTQ_trtllm:
    needs: [pre-flight, cicd-test-container-build]
    uses: ./.github/workflows/_test_template.yml
    if: contains(fromJSON(needs.pre-flight.outputs.test_to_run), 'L2_NeMo_2_Automodel_PTQ_trtllm')
    with:
      RUNNER: self-hosted-azure
      SCRIPT: |-
        RUN_ID=${{ github.run_id }} bash tests/functional_tests/L2_NeMo_2_Automodel_PTQ_trtllm.sh

  L2_NeMo_2_Automodel_PTQ_hf:
    needs: [pre-flight, cicd-test-container-build]
    uses: ./.github/workflows/_test_template.yml
    if: contains(fromJSON(needs.pre-flight.outputs.test_to_run), 'L2_NeMo_2_Automodel_PTQ_hf')
    with:
      RUNNER: self-hosted-azure
      SCRIPT: |-
        RUN_ID=${{ github.run_id }} bash tests/functional_tests/L2_NeMo_2_Automodel_PTQ_hf.sh

  L2_NeMo_2_PTQ_Llama2_FP8_trtllm:
    needs: [pre-flight, cicd-test-container-build]
    uses: ./.github/workflows/_test_template.yml
    if: contains(fromJSON(needs.pre-flight.outputs.test_to_run), 'L2_NeMo_2_PTQ_Llama2_FP8_trtllm')
    with:
      RUNNER: self-hosted-azure
      SCRIPT: |-
        RUN_ID=${{ github.run_id }} bash tests/functional_tests/L2_NeMo_2_PTQ_Llama2_FP8_trtllm.sh

  L2_NeMo_2_PTQ_Llama2_FP8_nemo:
    needs: [pre-flight, cicd-test-container-build]
    uses: ./.github/workflows/_test_template.yml
    if: contains(fromJSON(needs.pre-flight.outputs.test_to_run), 'L2_NeMo_2_PTQ_Llama2_FP8_nemo')
    with:
      RUNNER: self-hosted-azure
      SCRIPT: |-
        RUN_ID=${{ github.run_id }} bash tests/functional_tests/L2_NeMo_2_PTQ_Llama2_FP8_nemo.sh

  L2_NeMo_2_Distill_Llama3_TP1PP2:
    needs: [pre-flight, cicd-test-container-build]
    uses: ./.github/workflows/_test_template.yml
    if: contains(fromJSON(needs.pre-flight.outputs.test_to_run), 'L2_NeMo_2_Distill_Llama3_TP1PP2') || needs.pre-flight.outputs.all == 'true'
    with:
      RUNNER: self-hosted-azure
      SCRIPT: |-
        RUN_ID=${{ github.run_id }} bash tests/functional_tests/L2_NeMo_2_Distill_Llama3_TP1PP2.sh

  L2_NeMo_2_Prune_Llama_TP1PP2:
    needs: [pre-flight, cicd-test-container-build]
    uses: ./.github/workflows/_test_template.yml
    if: contains(fromJSON(needs.pre-flight.outputs.test_to_run), 'L2_NeMo_2_Prune_Llama_TP1PP2') || needs.pre-flight.outputs.all == 'true'
    with:
      RUNNER: self-hosted-azure
      SCRIPT: |-
        RUN_ID=${{ github.run_id }} bash tests/functional_tests/L2_NeMo_2_Prune_Llama_TP1PP2.sh

  L2_NeMo_2_Export_In_Framework:
    needs: [pre-flight, cicd-test-container-build]
    uses: ./.github/workflows/_test_template.yml
    if: contains(fromJSON(needs.pre-flight.outputs.test_to_run), 'L2_NeMo_2_Export_In_Framework')
    with:
      RUNNER: self-hosted-azure
      SCRIPT: |-
        RUN_ID=${{ github.run_id }} bash tests/functional_tests/L2_NeMo_2_Export_In_Framework.sh

<<<<<<< HEAD
      AFTER_SCRIPT: |
        rm -rf /tmp/nemo2_ckpt /tmp/lambada.json

  L2_NeMo_2_Export_Deploy_Query_In_Framework:
    needs: [pre-flight, cicd-test-container-build]
    uses: ./.github/workflows/_test_template.yml
    if: contains(fromJSON(needs.pre-flight.outputs.test_to_run), 'L2_NeMo_2_Export_Deploy_Query_In_Framework')
    with:
      RUNNER: self-hosted-azure
      SCRIPT: |-
        RUN_ID=${{ github.run_id }} bash tests/functional_tests/L2_NeMo_2_Export_Deploy_Query_In_Framework.sh

      AFTER_SCRIPT: |
        rm -rf /tmp/nemo2_ckpt

=======
>>>>>>> 57f33623
  L2_NeMo_2_LLAVA_NEXT_MOCK_TRAINING:
    needs: [pre-flight, cicd-test-container-build]
    uses: ./.github/workflows/_test_template.yml
    if: contains(fromJSON(needs.pre-flight.outputs.test_to_run), 'L2_NeMo_2_LLAVA_NEXT_MOCK_TRAINING')
    with:
      RUNNER: self-hosted-azure
      SCRIPT: |-
        RUN_ID=${{ github.run_id }} bash tests/functional_tests/L2_NeMo_2_LLAVA_NEXT_MOCK_TRAINING.sh

  L2_NeMo_2_LLAVA_NEXT_HF_CONVERSION:
    needs: [pre-flight, cicd-test-container-build]
    uses: ./.github/workflows/_test_template.yml
    if: contains(fromJSON(needs.pre-flight.outputs.test_to_run), 'L2_NeMo_2_LLAVA_NEXT_HF_CONVERSION')
    with:
      RUNNER: self-hosted-azure
      SCRIPT: |-
        RUN_ID=${{ github.run_id }} bash tests/functional_tests/L2_NeMo_2_LLAVA_NEXT_HF_CONVERSION.sh

  L2_NeMo_2_LLAVA_NEXT_ENERGON_TRAIN:
    needs: [pre-flight, cicd-test-container-build]
    uses: ./.github/workflows/_test_template.yml
    if: contains(fromJSON(needs.pre-flight.outputs.test_to_run), 'L2_NeMo_2_LLAVA_NEXT_ENERGON_TRAIN')
    with:
      RUNNER: self-hosted-azure
      SCRIPT: |-
        RUN_ID=${{ github.run_id }} bash tests/functional_tests/L2_NeMo_2_LLAVA_NEXT_ENERGON_TRAIN.sh

  L2_NeMo_2_LLAVA_NEXT_ENERGON_PACKED_TRAIN:
    needs: [pre-flight, cicd-test-container-build]
    uses: ./.github/workflows/_test_template.yml
    if: contains(fromJSON(needs.pre-flight.outputs.test_to_run), 'L2_NeMo_2_LLAVA_NEXT_ENERGON_PACKED_TRAIN')
    with:
      RUNNER: self-hosted-azure
      SCRIPT: |-
        RUN_ID=${{ github.run_id }} bash tests/functional_tests/L2_NeMo_2_LLAVA_NEXT_ENERGON_PACKED_TRAIN.sh

  L2_NeMo_2_CLIP_PRETRAIN:
    needs: [pre-flight, cicd-test-container-build]
    uses: ./.github/workflows/_test_template.yml
    if: contains(fromJSON(needs.pre-flight.outputs.test_to_run), 'L2_NeMo_2_CLIP_PRETRAIN')
    with:
      RUNNER: self-hosted-azure
      SCRIPT: |-
        RUN_ID=${{ github.run_id }} bash tests/functional_tests/L2_NeMo_2_CLIP_PRETRAIN.sh

  L2_NeMo_2_CLIP_INFER:
    needs: [pre-flight, cicd-test-container-build]
    uses: ./.github/workflows/_test_template.yml
    if: contains(fromJSON(needs.pre-flight.outputs.test_to_run), 'L2_NeMo_2_CLIP_INFER')
    with:
      RUNNER: self-hosted-azure
      SCRIPT: |-
        RUN_ID=${{ github.run_id }} bash tests/functional_tests/L2_NeMo_2_CLIP_INFER.sh

  L2_NeMo_2_VLLM_EXPORT:
    needs: [pre-flight, cicd-test-container-build]
    uses: ./.github/workflows/_test_template.yml
    if: contains(fromJSON(needs.pre-flight.outputs.test_to_run), 'L2_NeMo_2_VLLM_EXPORT')
    with:
      RUNNER: self-hosted-azure
      SCRIPT: |-
        RUN_ID=${{ github.run_id }} bash tests/functional_tests/L2_NeMo_2_VLLM_EXPORT.sh

  L2_NeMo_2_EVAL:
    needs: [pre-flight, cicd-test-container-build]
    uses: ./.github/workflows/_test_template.yml
    if: contains(fromJSON(needs.pre-flight.outputs.test_to_run), 'L2_NeMo_2_EVAL')
    with:
      RUNNER: self-hosted-azure-gpus-1
      SCRIPT: |-
        RUN_ID=${{ github.run_id }} bash tests/functional_tests/L2_NeMo_2_EVAL.sh

  L2_NeMo_2_Auto_Configurator_llama_TP1_PP1_MBS124:
    needs: [pre-flight, cicd-test-container-build]
    uses: ./.github/workflows/_test_template.yml
    if: contains(fromJSON(needs.pre-flight.outputs.test_to_run), 'L2_NeMo_2_Auto_Configurator_llama_TP1_PP1_MBS124')
    with:
      RUNNER: self-hosted-azure-gpus-1
      SCRIPT: |-
        RUN_ID=${{ github.run_id }} bash tests/functional_tests/L2_NeMo_2_Auto_Configurator_llama_TP1_PP1_MBS124.sh
      AFTER_SCRIPT: |
        rm -rf examples/llm/auto_configurator/auto_conf_logs_llama

  L2_NeMo_2_Auto_Configurator_bert_TP1_PP1_MBS124:
    needs: [pre-flight, cicd-test-container-build]
    uses: ./.github/workflows/_test_template.yml
    if: contains(fromJSON(needs.pre-flight.outputs.test_to_run), 'L2_NeMo_2_Auto_Configurator_bert_TP1_PP1_MBS124')
    with:
      RUNNER: self-hosted-azure-gpus-1
      SCRIPT: |-
        RUN_ID=${{ github.run_id }} bash tests/functional_tests/L2_NeMo_2_Auto_Configurator_bert_TP1_PP1_MBS124.sh
      AFTER_SCRIPT: |
        rm -rf examples/llm/auto_configurator/auto_conf_logs_bert

  L2_NeMo_2_Auto_Configurator_t5_TP1_PP1_MBS124:
    needs: [pre-flight, cicd-test-container-build]
    uses: ./.github/workflows/_test_template.yml
    if: contains(fromJSON(needs.pre-flight.outputs.test_to_run), 'L2_NeMo_2_Auto_Configurator_t5_TP1_PP1_MBS124')
    with:
      RUNNER: self-hosted-azure-gpus-1
      SCRIPT: |-
        RUN_ID=${{ github.run_id }} bash tests/functional_tests/L2_NeMo_2_Auto_Configurator_t5_TP1_PP1_MBS124.sh
      AFTER_SCRIPT: |
        rm -rf examples/llm/auto_configurator/auto_conf_logs_t5

  L2_SpeechLM_LoRA_TP1PP1_MBS2:
    needs: [pre-flight, cicd-test-container-build]
    uses: ./.github/workflows/_test_template.yml
    if: contains(fromJSON(needs.pre-flight.outputs.test_to_run), 'L2_SpeechLM_LoRA_TP1PP1_MBS2') || needs.pre-flight.outputs.all == 'true'
    with:
      RUNNER: self-hosted-azure
      SCRIPT: |-
        RUN_ID=${{ github.run_id }} bash tests/functional_tests/L2_SpeechLM_LoRA_TP1PP1_MBS2.sh

  L2_NeMo_2_Conversion_Test_Baichuan2:
    needs: [pre-flight, cicd-test-container-build]
    uses: ./.github/workflows/_test_template.yml
    if: contains(fromJSON(needs.pre-flight.outputs.test_to_run), 'L2_NeMo_2_Conversion_Test_Baichuan2') || needs.pre-flight.outputs.all == 'true'
    with:
      RUNNER: self-hosted-azure
      SCRIPT: |-
        RUN_ID=${{ github.run_id }} bash tests/functional_tests/L2_NeMo_2_Conversion_Test.sh \
          HF_ORI_PATH=/home/TestData/llm/models/baichuan2_toy \
          NEMO_MODEL_TYPE=Baichuan2Model \
          NEMO_MODEL_CONFIG=Baichuan2Config7B \
          NEMO_OUTPUT_PATH=/tmp/output_nemo2_ckpt \
          HF_OUTPUT_PATH=/tmp/output_hf_ckpt \
          add-model-name

  L2_NeMo_2_Conversion_Test_ChatGLM:
    needs: [pre-flight, cicd-test-container-build]
    uses: ./.github/workflows/_test_template.yml
    if: contains(fromJSON(needs.pre-flight.outputs.test_to_run), 'L2_NeMo_2_Conversion_Test_ChatGLM') || needs.pre-flight.outputs.all == 'true'
    with:
      RUNNER: self-hosted-azure
      SCRIPT: |-
        RUN_ID=${{ github.run_id }} bash tests/functional_tests/L2_NeMo_2_Conversion_Test.sh \
          HF_ORI_PATH=/home/TestData/llm/models/chatglm_toy \
          NEMO_MODEL_TYPE=ChatGLMModel \
          NEMO_MODEL_CONFIG=ChatGLM3Config6B \
          NEMO_OUTPUT_PATH=/tmp/output_nemo2_ckpt \
          HF_OUTPUT_PATH=/tmp/output_hf_ckpt \
          add-model-name

  L2_NeMo_2_Conversion_Test_DeepSeek:
    needs: [pre-flight, cicd-test-container-build]
    uses: ./.github/workflows/_test_template.yml
    if: contains(fromJSON(needs.pre-flight.outputs.test_to_run), 'L2_NeMo_2_Conversion_Test_DeepSeek') || needs.pre-flight.outputs.all == 'true'
    with:
      RUNNER: self-hosted-azure
      SCRIPT: |-
        RUN_ID=${{ github.run_id }} bash tests/functional_tests/L2_NeMo_2_Conversion_Test.sh \
          HF_ORI_PATH=/home/TestData/llm/models/deekseek-v3_toy \
          NEMO_MODEL_TYPE=DeepSeekModel \
          NEMO_MODEL_CONFIG=DeepSeekV3Config \
          NEMO_OUTPUT_PATH=/tmp/output_nemo2_ckpt \
          HF_OUTPUT_PATH=/tmp/output_hf_ckpt \
          add-model-name

  L2_NeMo_2_Conversion_Test_Gemma:
    needs: [pre-flight, cicd-test-container-build]
    uses: ./.github/workflows/_test_template.yml
    if: contains(fromJSON(needs.pre-flight.outputs.test_to_run), 'L2_NeMo_2_Conversion_Test_Gemma') || needs.pre-flight.outputs.all == 'true'
    with:
      RUNNER: self-hosted-azure
      SCRIPT: |-
        RUN_ID=${{ github.run_id }} bash tests/functional_tests/L2_NeMo_2_Conversion_Test.sh \
          HF_ORI_PATH=/home/TestData/llm/models/gemma_toy \
          NEMO_MODEL_TYPE=GemmaModel \
          NEMO_MODEL_CONFIG=GemmaConfig2B \
          NEMO_OUTPUT_PATH=/tmp/output_nemo2_ckpt \
          HF_OUTPUT_PATH=/tmp/output_hf_ckpt

  L2_NeMo_2_Conversion_Test_Gemma2:
    needs: [pre-flight, cicd-test-container-build]
    uses: ./.github/workflows/_test_template.yml
    if: contains(fromJSON(needs.pre-flight.outputs.test_to_run), 'L2_NeMo_2_Conversion_Test_Gemma2') || needs.pre-flight.outputs.all == 'true'
    with:
      RUNNER: self-hosted-azure
      SCRIPT: |-
        RUN_ID=${{ github.run_id }} bash tests/functional_tests/L2_NeMo_2_Conversion_Test.sh \
          HF_ORI_PATH=/home/TestData/llm/models/gemma2_toy \
          NEMO_MODEL_TYPE=Gemma2Model \
          NEMO_MODEL_CONFIG=Gemma2Config2B \
          NEMO_OUTPUT_PATH=/tmp/output_nemo2_ckpt \
          HF_OUTPUT_PATH=/tmp/output_hf_ckpt

  L2_NeMo_2_Conversion_Test_Mistral:
    needs: [pre-flight, cicd-test-container-build]
    uses: ./.github/workflows/_test_template.yml
    if: contains(fromJSON(needs.pre-flight.outputs.test_to_run), 'L2_NeMo_2_Conversion_Test_Mistral') || needs.pre-flight.outputs.all == 'true'
    with:
      RUNNER: self-hosted-azure
      SCRIPT: |-
        RUN_ID=${{ github.run_id }} bash tests/functional_tests/L2_NeMo_2_Conversion_Test.sh \
          HF_ORI_PATH=/home/TestData/llm/models/mistral_toy \
          NEMO_MODEL_TYPE=MistralModel \
          NEMO_MODEL_CONFIG=MistralConfig7B \
          NEMO_OUTPUT_PATH=/tmp/output_nemo2_ckpt \
          HF_OUTPUT_PATH=/tmp/output_hf_ckpt

  L2_NeMo_2_Conversion_Test_Llama:
    needs: [pre-flight, cicd-test-container-build]
    uses: ./.github/workflows/_test_template.yml
    if: contains(fromJSON(needs.pre-flight.outputs.test_to_run), 'L2_NeMo_2_Conversion_Test_Llama') || needs.pre-flight.outputs.all == 'true'
    with:
      RUNNER: self-hosted-azure
      SCRIPT: |-
        RUN_ID=${{ github.run_id }} bash tests/functional_tests/L2_NeMo_2_Conversion_Test.sh \
          HF_ORI_PATH=/home/TestData/llm/models/llama_31_toy \
          NEMO_MODEL_TYPE=LlamaModel \
          NEMO_MODEL_CONFIG=Llama31Config8B \
          NEMO_OUTPUT_PATH=/tmp/output_nemo2_ckpt \
          HF_OUTPUT_PATH=/tmp/output_hf_ckpt

  L2_NeMo_2_Conversion_Test_Llama_Embedding:
    needs: [pre-flight, cicd-test-container-build]
    uses: ./.github/workflows/_test_template.yml
    with:
      RUNNER: self-hosted-azure
      SCRIPT: |-
        RUN_ID=${{ github.run_id }} bash tests/functional_tests/L2_NeMo_2_Conversion_Test.sh \
          HF_ORI_PATH=/home/TestData/llm/models/llama_31_toy \
          NEMO_MODEL_TYPE=LlamaEmbeddingModel \
          NEMO_MODEL_CONFIG=Llama32EmbeddingConfig1B \
          NEMO_OUTPUT_PATH=/tmp/output_nemo2_ckpt \
          HF_OUTPUT_PATH=/tmp/output_hf_ckpt \
          HF_TARGET_CLASS=AutoModel

  L2_NeMo_2_Conversion_Test_Nemotron:
    needs: [pre-flight, cicd-test-container-build]
    uses: ./.github/workflows/_test_template.yml
    if: contains(fromJSON(needs.pre-flight.outputs.test_to_run), 'L2_NeMo_2_Conversion_Test_Nemotron') || needs.pre-flight.outputs.all == 'true'
    with:
      RUNNER: self-hosted-azure
      SCRIPT: |-
        RUN_ID=${{ github.run_id }} bash tests/functional_tests/L2_NeMo_2_Conversion_Test.sh \
          HF_ORI_PATH=/home/TestData/llm/models/nemotron_toy \
          NEMO_MODEL_TYPE=NemotronModel \
          NEMO_MODEL_CONFIG=NemotronConfig \
          NEMO_OUTPUT_PATH=/tmp/output_nemo2_ckpt \
          HF_OUTPUT_PATH=/tmp/output_hf_ckpt

  L2_NeMo_2_Conversion_Test_Phi3Mini:
    needs: [pre-flight, cicd-test-container-build]
    uses: ./.github/workflows/_test_template.yml
    if: contains(fromJSON(needs.pre-flight.outputs.test_to_run), 'L2_NeMo_2_Conversion_Test_Phi3Mini') || needs.pre-flight.outputs.all == 'true'
    with:
      RUNNER: self-hosted-azure
      SCRIPT: |-
        RUN_ID=${{ github.run_id }} bash tests/functional_tests/L2_NeMo_2_Conversion_Test.sh \
          HF_ORI_PATH=/home/TestData/llm/models/phi3mini_toy \
          NEMO_MODEL_TYPE=Phi3Model \
          NEMO_MODEL_CONFIG=Phi3ConfigMini \
          NEMO_OUTPUT_PATH=/tmp/output_nemo2_ckpt \
          HF_OUTPUT_PATH=/tmp/output_hf_ckpt

  L2_NeMo_2_Conversion_Test_Qwen2:
    needs: [pre-flight, cicd-test-container-build]
    uses: ./.github/workflows/_test_template.yml
    if: contains(fromJSON(needs.pre-flight.outputs.test_to_run), 'L2_NeMo_2_Conversion_Test_Qwen2') || needs.pre-flight.outputs.all == 'true'
    with:
      RUNNER: self-hosted-azure
      SCRIPT: |-
        RUN_ID=${{ github.run_id }} bash tests/functional_tests/L2_NeMo_2_Conversion_Test.sh \
          HF_ORI_PATH=/home/TestData/llm/models/qwen2_toy \
          NEMO_MODEL_TYPE=Qwen2Model \
          NEMO_MODEL_CONFIG=Qwen2Config500M \
          NEMO_OUTPUT_PATH=/tmp/output_nemo2_ckpt \
          HF_OUTPUT_PATH=/tmp/output_hf_ckpt

  L2_NeMo_2_Conversion_Test_Starcoder:
    needs: [pre-flight, cicd-test-container-build]
    uses: ./.github/workflows/_test_template.yml
    if: contains(fromJSON(needs.pre-flight.outputs.test_to_run), 'L2_NeMo_2_Conversion_Test_Starcoder') || needs.pre-flight.outputs.all == 'true'
    with:
      RUNNER: self-hosted-azure
      SCRIPT: |-
        RUN_ID=${{ github.run_id }} bash tests/functional_tests/L2_NeMo_2_Conversion_Test.sh \
          HF_ORI_PATH=/home/TestData/llm/models/starcoder_toy \
          NEMO_MODEL_TYPE=StarcoderModel \
          NEMO_MODEL_CONFIG=StarcoderConfig15B \
          NEMO_OUTPUT_PATH=/tmp/output_nemo2_ckpt \
          HF_OUTPUT_PATH=/tmp/output_hf_ckpt

  L2_NeMo_2_Conversion_Test_Starcoder2:
    needs: [pre-flight, cicd-test-container-build]
    uses: ./.github/workflows/_test_template.yml
    if: contains(fromJSON(needs.pre-flight.outputs.test_to_run), 'L2_NeMo_2_Conversion_Test_Starcoder2') || needs.pre-flight.outputs.all == 'true'
    with:
      RUNNER: self-hosted-azure
      SCRIPT: |-
        RUN_ID=${{ github.run_id }} bash tests/functional_tests/L2_NeMo_2_Conversion_Test.sh \
          HF_ORI_PATH=/home/TestData/llm/models/starcoder2_toy \
          NEMO_MODEL_TYPE=Starcoder2Model \
          NEMO_MODEL_CONFIG=Starcoder2Config15B \
          NEMO_OUTPUT_PATH=/tmp/output_nemo2_ckpt \
          HF_OUTPUT_PATH=/tmp/output_hf_ckpt

  Nemo_CICD_Test:
    needs:
      - pre-flight
      - cicd-import-tests

      - L0_Unit_Tests_GPU_ASR
      - L0_Unit_Tests_GPU_Audio
      - L0_Unit_Tests_GPU_Common
      - L0_Unit_Tests_GPU_LLM
      - L0_Unit_Tests_GPU_VLM
      - L0_Unit_Tests_GPU_Multimodal
      - L0_Unit_Tests_GPU_TTS
      - L0_Unit_Tests_GPU_Core
      - L0_Unit_Tests_GPU_Hydra
      - L0_Unit_Tests_GPU_Lightning
      - L0_Unit_Tests_GPU_Others

      - L0_Unit_Tests_CPU_ASR
      - L0_Unit_Tests_CPU_Audio
      - L0_Unit_Tests_CPU_Common
      - L0_Unit_Tests_CPU_LLM
      - L0_Unit_Tests_CPU_VLM
      - L0_Unit_Tests_CPU_Multimodal
      - L0_Unit_Tests_CPU_TTS
      - L0_Unit_Tests_CPU_Core
      - L0_Unit_Tests_CPU_Hydra
      - L0_Unit_Tests_CPU_Lightning
      - L0_Unit_Tests_CPU_Others

      # Nemo2 Conversion Tests
      - L2_NeMo_2_Conversion_Test_Baichuan2
      - L2_NeMo_2_Conversion_Test_ChatGLM
      - L2_NeMo_2_Conversion_Test_DeepSeek
      - L2_NeMo_2_Conversion_Test_Gemma
      - L2_NeMo_2_Conversion_Test_Gemma2
      - L2_NeMo_2_Conversion_Test_Llama
      - L2_NeMo_2_Conversion_Test_Llama_Embedding
      - L2_NeMo_2_Conversion_Test_Mistral
      - L2_NeMo_2_Conversion_Test_Nemotron
      - L2_NeMo_2_Conversion_Test_Phi3Mini
      - L2_NeMo_2_Conversion_Test_Qwen2
      - L2_NeMo_2_Conversion_Test_Starcoder
      - L2_NeMo_2_Conversion_Test_Starcoder2

      - ASR_dev_run_Speech_to_Text
      - ASR_dev_run_Speech_to_Text_WPE_CitriNet
      - ASR_dev_run_Speech_Pre-training_-_CitriNet
      - Optional_ASR_dev_run_Speech_To_Text_Finetuning
      - Optional_ASR_dev_run_Speech_To_Text_HF_Finetuning
      - ASR_dev_run_Speech_to_Text_WPE_-_Conformer
      - ASR_dev_run-part_two_Speech_to_Text_WPE_-_Squeezeformer
      - L2_Speech_to_Text_EMA
      - L2_Speaker_dev_run_Speaker_Recognition
      - L2_Speaker_dev_run_Speaker_Diarization
      - L2_Speaker_dev_run_EndtoEnd_Speaker_Diarization_Sortformer
      - L2_Speaker_dev_run_EndtoEnd_Diarizer_Inference
      - L2_Speaker_dev_run_Speech_to_Label
      - L2_Speaker_dev_run_Speaker_Diarization_with_ASR_Inference
      - L2_Speaker_dev_run_Clustering_Diarizer_Inference
      - L2_Speaker_dev_run_Neural_Diarizer_Inference
      - L2_Speaker_dev_run_Multispeaker_ASR_Data_Simulation
      - L2_ASR_Multi-dataloader_dev_run_Speech_to_Text_multi-dataloader
      - L2_ASR_Multi-dataloader_dev_run_Speech_to_Label_multi-dataloader
      - L2_ASR_Adapters_Linear_Adapters
      - L2_ASR_Adapters_RelPos_MHA_Adapters
      - L2_Speech_Transcription_Speech_to_Text_Transcribe
      - L2_Segmentation_Tool_Parallel_ctc_segmentation_test_L2_Eng_CitriNet_with_wav
      - L2_Segmentation_Tool_Parallel_ctc_segmentation_test_L2_Ru_QN_with_mp3
      - L2_G2P_Models_G2P_Conformer_training_evaluation_and_inference
      - L2_G2P_Models_HeteronymClassificationModel_training_evaluation_and_inference
      - L2_NMT_Attention_is_All_You_Need_Training_NMT_Training_Post-LN
      - L2_NMT_Attention_is_All_You_Need_Training_NMT_Training_Pre-LN
      - L2_NMT_Attention_is_All_You_Need_Training_NMT_Multi-Validation
      - L2_NMT_Attention_is_All_You_Need_Inference
      - L2_NMT_Attention_is_All_You_Need_Finetuning
      - L2_NMT_Tarred_Dataset_Creation_Auto_Tarred_Dataset_Creation
      - L2_NMT_Tarred_Dataset_Creation_Script_Tarred_Dataset_Creation
      - L2_Megatron_NMT_Training_TP2
      - L2_TTS_Fast_dev_runs_1_Tacotron_2
      - L2_TTS_Fast_dev_runs_1_WaveGlow
      - L2_TTS_Fast_dev_runs_1_FastPitch
        #- OPTIONAL_L2_TTS_Fast_dev_runs_1_RADTTS
      - L2_TTS_Fast_dev_runs_1_Hifigan
      - Speech_Checkpoints_tests
      - L2_Stable_Diffusion_Training
      - L2_NeMo_2_NEVA_MOCK_PRETRAIN_TP2
      - L2_NeMo_2_NEVA_MOCK_PRETRAIN_PP2
      - L2_NeMo_2_NEVA_MOCK_PRETRAIN_CP2
      - L2_NeMo_2_NEVA_MOCK_FINETUNE_TP2
      - L2_NeMo_2_NEVA_MOCK_FINETUNE_PP2
      - L2_NeMo_2_NEVA_MOCK_FINETUNE_CP2
      - L2_NeMo_2_NEVA_LOAD_GENERATE
      - L2_NeMo_2_MLLAMA_MOCK_FINETUNE_TP2
      - L2_NEMO_2_MLLAMA_Inference
      - L2_NeMo_2_GPT_Pretraining_no_transformer_engine
      - L2_NeMo_2_GPT_DDP_Param_Parity_check
      - L2_NeMo_2_HF_MODEL_IMPORT
      - L2_NeMo_2_llama3_pretraining_recipe
      - L2_NeMo_2_llama3_fault_tolerance_plugin
      - L2_NeMo_2_llama3_straggler_detection
      - L2_HF_Transformer_PEFT_notebook
      - L2_HF_Transformer_PEFT
      - L2_HF_Transformer_PEFT_nemorun
      - L2_HF_Transformer_PEFT_2gpu
      - L2_HF_Transformer_PEFT_2gpu_FSDP2
      - L2_HF_Transformer_PEFT_2gpu_FSDP2_liger
      - L2_HF_Transformer_PEFT_2gpu_FSDP2_fp8
      - L2_HF_Transformer_PEFT_2gpu_nemorun
      - L2_HF_Transformer_SFT_notebook
      - L2_HF_Transformer_SFT
      - L2_HF_Transformer_SFT_nemorun
      - L2_HF_Transformer_SFT_2gpu
      - L2_HF_Transformer_SFT_2gpu_FSDP2
      - L2_HF_Transformer_SFT_2gpu_FSDP2_fp8
      - L2_VLM_HF_Transformer_PEFT
      - L2_VLM_HF_Transformer_PEFT_FSDP2
      - L2_VLM_HF_Transformer_PEFT_4bit
      - L2_VLM_HF_Transformer_SFT_FSDP2
      - L2_HF_Transformer_SFT_2gpu_nemorun
      - L2_HF_Transformer_SFT_TE_Acceleration
      - L2_HF_Transformer_PT
      - L2_HF_Transformer_PT_nemorun
      - L2_HF_Transformer_PT_2gpu
      - L2_HF_Transformer_PT_2gpu_nemorun
      - L2_HF_Transformer_PT_TE_Acceleration
      - L2_HF_Transformer_SpeechLM_SFT_2gpu
      - L2_NeMo_2_SSM_Pretraining
      - L2_NeMo_2_SSM_Finetuning
      - L2_NeMo_2_Hyena_Conversion_from_HF
      - L2_NeMo_2_Hyena_DDP_Pretraining_Test
      - L2_NeMo_2_T5_Pretraining
      - L2_NeMo_2_T5_Finetuning
      - L2_NeMo_2_T5_LoRA
      - L2_NeMo_2_GPT_SFT_TP1PP1_MBS1
      - L2_NeMo_2_GPT_SFT_TP1PP1_MBS2
      - L2_NeMo_2_GPT_SFT_TP1PP2_MBS2
      - L2_NeMo_2_GPT_SFT_TP2PP1_MBS2
      - L2_NeMo_2_GPT_SFT_TP1PP1_MBS1_PACKED
      - L2_NeMo_2_GPT_LoRA_TP1PP1_MBS1
      - L2_NeMo_2_GPT_LoRA_TP1PP1_MBS2
      - L2_NeMo_2_GPT_LoRA_TP1PP2_MBS2
      - L2_NeMo_2_GPT_LoRA_TP2PP1_MBS2
      - L2_NeMo_2_GPT_LoRA_TP1PP1_MBS1_Chat
      - L2_NeMo_2_GPT_LoRA_TP1PP1_MBS1_PACKED
      - L2_NeMo_2_GPT_DoRA_TP1PP1_MBS1_PACKED
      - L2_NeMo_2_GPT_CLoRA_TP1PP1_MBS1_PACKED
      - L2_NeMo_2_Mixtral_LoRA_EP2PP1_MBS2
      - L2_NeMo_2_Mixtral_LoRA_TP1PP1_MBS1
      - L2_NeMo_2_Mixtral_LoRA_TP2PP1_MBS1
      - L2_NeMo_2_Mistral_LoRA_TP1PP1_MBS1
      - L2_NeMo_2_Mistral_LoRA_TP2PP1_MBS1
      - L2_NeMo_2_Mistral_LoRA_TP1PP1_MBS1_exclude
      - L2_NeMo_2_Mixtral_LoRA_EP2PP1_MBS2_exclude
      - L2_NEMO_2_LoRA_MERGE
      - L2_NEMO_2_LoRA_Export
      - L2_NEMO_2_LoRA_Inference
      - L2_NeMo_2_Mixtral_Pretraining
      - L2_NeMo_2_Auto_Configurator_llama_TP1_PP1_MBS124
      - L2_NeMo_2_Auto_Configurator_bert_TP1_PP1_MBS124
      - L2_NeMo_2_Auto_Configurator_t5_TP1_PP1_MBS124
      - L2_Speech_to_Text_AED
      - L2_Speech_Estimate_Duration_Bins
      - L2_Speech_Batch_Size_OOMptimizer
        # - Optional_L2_Speech_Batch_Size_OOMptimizer_Canary
      - L2_Speech_Transcription_Canary_Transcribe_Full_Manifest
      - L2_Speech_Transcription_Canary_Transcribe_With_Prompt
      - L2_Speech_Transcription_Canary_Transcribe_Audio_Dir
      - L2_Longform_Speech_Transcription_Canary_Chunked_Infer_from_Audio_Dir
      - L2_Longform_Speech_Transcription_with_TimeStamps_Canary_Chunked_Infer_from_Audio_Dir
      - L2_Longform_Speech_Transcription_with_TimeStamps_Canary_Chunked_Infer_from_Manifest
      - L2_NeMo_2_NeMo_Mcore_Mixtral_bitexact
      - L2_NeMo_2_Automodel_PTQ_trtllm
      - L2_NeMo_2_Automodel_PTQ_hf
      - L2_NeMo_2_PTQ_Llama2_FP8_trtllm
      - L2_NeMo_2_PTQ_Llama2_FP8_nemo
      - L2_NeMo_2_Distill_Llama3_TP1PP2
      - L2_NeMo_2_Prune_Llama_TP1PP2
      - L2_NeMo_2_Export_In_Framework
      - L2_NeMo_2_Export_Deploy_Query_In_Framework
      - L2_NeMo_2_jit_callback
      - L2_NeMo_2_LLAVA_NEXT_MOCK_TRAINING
      - L2_NeMo_2_LLAVA_NEXT_HF_CONVERSION
      - L2_NeMo_2_LLAVA_NEXT_ENERGON_TRAIN
      - L2_NeMo_2_LLAVA_NEXT_ENERGON_PACKED_TRAIN
      - L2_NeMo_2_CLIP_PRETRAIN
      - L2_NeMo_2_CLIP_INFER
      - L2_HF_Transformer_SFT_FSDP2_2gpu
      - L2_HF_Transformer_SFT_2gpu_nemorun_fsdp2
      - L2_NeMo_2_VLLM_EXPORT
      - L2_NeMo_2_EVAL
      - L2_SpeechLM_LoRA_TP1PP1_MBS2

    if: always() && github.event != 'push'
    runs-on: ubuntu-latest
    permissions: write-all
    steps:
      - name: Evaluate conclusion
        if: ${{ always() }}
        id: pipeline-conclusion
        run: |
          # Slack notifications are send only on test failure (not cancelled):
          FAILED=${{ contains(needs.*.outputs.conclusion, 'failure') && github.event.label.name == 'Run CICD' }}
          echo "FAILED=$FAILED" >> $GITHUB_OUTPUT

          # Mark as successful if no job was cancelled:
          SUCCESS=${{ !contains(needs.*.outputs.conclusion, 'failure') && !contains(needs.*.result, 'cancelled') && !contains(needs.*.result, 'skipped') }}
          echo "SUCCESS=$SUCCESS" >> $GITHUB_OUTPUT

      - name: Checkout for GH CLI
        uses: actions/checkout@v4

      - name: Remove label if not cancelled
        if: ${{ !contains(needs.*.result, 'cancelled') && github.event.label.name == 'Run CICD' && github.event.pull_request.head.repo.full_name == github.repository }}
        env:
          GH_TOKEN: ${{ github.token }}
          PR_NUMBER: ${{ github.event.number }}
        run: gh pr edit "$PR_NUMBER" --remove-label "Run CICD"

        # This should depend on all the tests so we block/unblock based on all tests passing
      - name: Pipeline successful, set exit code to 0
        if: ${{ always() && steps.pipeline-conclusion.outputs.SUCCESS == 'true' }}
        run: exit 0

      - name: Pipeline successful, add PR comment
        if: ${{ always() && steps.pipeline-conclusion.outputs.SUCCESS == 'true' && github.event_name == 'pull_request' && env.SLACK_WEBHOOK != '' }}
        uses: peter-evans/create-or-update-comment@v4
        env:
          SLACK_WEBHOOK: ${{ secrets.SLACK_WEBHOOK }}
          REPOSITORY: ${{ github.repository }}
          RUN_ID: ${{ github.run_id }}
        with:
          issue-number: ${{ github.event.number }}
          body: |
            [🤖]: Hi @${{ github.event.pull_request.user.login }} 👋,

            We wanted to let you know that a [CICD pipeline](https://github.com/${{ env.REPOSITORY }}/actions/runs/${{ env.RUN_ID }}) for this PR just finished successfully

            So it might be time to merge this PR or get some approvals

            I'm just a bot so I'll leave it you what to do next.

            //cc @pablo-garay @ko3n1g

      - name: "Pipeline not successful and not cancelled: Send Slack alert & create step summary"
        if: ${{ always() && steps.pipeline-conclusion.outputs.FAILED == 'true' && env.SLACK_WEBHOOK != '' }}
        env:
          SLACK_WEBHOOK: ${{ secrets.SLACK_WEBHOOK }}
          SLACK_WEBHOOK_ADMIN: <!subteam^${{ secrets.SLACK_WEBHOOK_ADMIN }}>
          GITHUB_TOKEN: ${{ secrets.GITHUB_TOKEN }}
          GITHUB_ACTOR: ${{ github.actor }}
          BRANCH: ${{ github.head_ref || github.ref_name }}
          REPOSITORY: ${{ github.repository }}
          RUN_ID: ${{ github.run_id }}
          PR_NUMBER: ${{ github.event.number }}
          SERVER_URL: ${{ github.server_url }}
        run: |
          set -x

          PR_INFO=$(curl -L \
            -H "Accept: application/vnd.github+json" \
            -H "Authorization: Bearer $GITHUB_TOKEN" \
            -H "X-GitHub-Api-Version: 2022-11-28" \
            https://api.github.com/repos/$REPOSITORY/pulls/$PR_NUMBER
          )
          PR_URL=$(echo -E $PR_INFO | jq '.html_url' | tr -d '"')
          PR_TITLE=$(echo -E $PR_INFO | jq '.title' | tr -d '"')

          PIPELINE_URL=$SERVER_URL/$REPOSITORY/actions/runs/$RUN_ID
          BASE_MESSAGE='
            {
              "blocks": [
                {
                  "type": "section",
                  "text": {
                    "type": "mrkdwn",
                    "text": "🚨 *CI/CD failure at <'$PIPELINE_URL'|NeMo CI>*."
                  }
                }
              ]
            }
          '

          # Since this workflow contains more than 100 jobs, we need to iterate over job pages
          JOBS='[]'
          PAGE=1
          while : ; do
            JOBS_URL="https://api.github.com/repos/$REPOSITORY/actions/runs/$RUN_ID/jobs?page=$PAGE&per_page=100"  
            RESPONSE=$(curl -s -H "Authorization: token $GITHUB_TOKEN" $JOBS_URL | jq '.jobs')
            JOBS=$(echo -e "$JOBS\n$RESPONSE" | jq -cs 'add')
            if [[ $(echo $RESPONSE | jq 'length') -lt 100 ]]; then
              break
            else
              PAGE=$(( PAGE + 1))
            fi
          done

          SUMMARY="[]"
          echo "Failed jobs: " | tee -a $GITHUB_STEP_SUMMARY
          while IFS= read -r JOB; do
            JOB_NAME="$(echo $JOB | jq '.key' | tr -d '"') / main"
            JOB_ID=$(echo $JOBS | jq --arg job_name "$JOB_NAME" '.[] | select(.name == $job_name) | .id')
            JOB_URL="https://github.com/$REPOSITORY/actions/runs/$RUN_ID/job/$JOB_ID"

            echo "* [$JOB_NAME]($JOB_URL)" | tee -a $GITHUB_STEP_SUMMARY

            LOGS=$(echo $JOB | yq '(.value.outputs.log | @base64d)' | tr -d '"')
            LOGS=$([[ $(echo $LOGS | wc -c) -gt 0 ]] && echo -E "\`\`\`\n$LOGS\n\`\`\`" || echo "")
            LOGS=$([[ $(echo $JOB | yq '.value.outputs.potential_infra_failure') == "true" ]] && echo -E "$LOGS\n\ncc: $SLACK_WEBHOOK_ADMIN" || echo -E "$LOGS")
            
            SUMMARY=$(echo "$SUMMARY" | jq \
              --arg pr "<$PR_URL|$PR_TITLE>" \
              --arg job "<$JOB_URL|$JOB_NAME>" \
              --arg logs "$(echo -e "$LOGS")" \
              --arg author "<https://github.com/$GITHUB_ACTOR|$GITHUB_ACTOR>" \
              --arg branch "<https://github.com/$REPOSITORY/tree/$BRANCH|$BRANCH>"\
              '. += [
              {
                "type": "section",
                "text": {
                  "type": "mrkdwn",
                  "text": (
                    "PR: " + $pr
                    + "\nJob: " + $job
                    + "\nAuthor: " + $author
                    + "\nBranch: " + $branch
                    + "\nLogs:" + $logs
                  )
                }
              }
            ]')
          done <<<$(echo '${{ toJSON(needs) }}' | jq -c 'to_entries | .[] | select(.value.outputs.conclusion == "failure")')

          MESSAGE=$(echo $BASE_MESSAGE | jq -c --argjson summary "$SUMMARY" '.blocks += $summary')

          curl -X POST -H "Content-type: application/json" --data "$MESSAGE" $SLACK_WEBHOOK

      - name: Pipeline not successful, set exit code to 1
        if: ${{ always() && steps.pipeline-conclusion.outputs.SUCCESS == 'false' }}
        run: exit 1

  Coverage:
    runs-on: ubuntu-latest
    needs: [Nemo_CICD_Test]
    strategy:
      matrix:
        flag: [unit-test, e2e]
    steps:
      - name: Checkout
        uses: actions/checkout@v4

      - name: Download coverage reports of current branch
        uses: actions/download-artifact@v4
        with:
          pattern: coverage-${{ matrix.flag }}-*

      - name: Get total coverage of current branch
        shell: bash -x -e -u -o pipefail {0}
        if: always()
        run: |
          pip install coverage

          ls -al .
          ls -al coverage-*/
          coverage combine --keep $(ls coverage-*/.coverage)
          coverage report
          rm -rf coverage-*
          ls -al

      - name: Upload coverage reports to Codecov
        uses: codecov/codecov-action@v5
        with:
          token: ${{ secrets.CODECOV_TOKEN }}
          verbose: true
          flags: ${{ matrix.flag }}

      - name: Upload artifacts
        uses: actions/upload-artifact@v4
        with:
          name: coverage-${{ matrix.flag }}-aggregated
          path: |
            .coverage
          include-hidden-files: true<|MERGE_RESOLUTION|>--- conflicted
+++ resolved
@@ -1831,7 +1831,6 @@
       SCRIPT: |-
         RUN_ID=${{ github.run_id }} bash tests/functional_tests/L2_NeMo_2_Export_In_Framework.sh
 
-<<<<<<< HEAD
       AFTER_SCRIPT: |
         rm -rf /tmp/nemo2_ckpt /tmp/lambada.json
 
@@ -1847,8 +1846,6 @@
       AFTER_SCRIPT: |
         rm -rf /tmp/nemo2_ckpt
 
-=======
->>>>>>> 57f33623
   L2_NeMo_2_LLAVA_NEXT_MOCK_TRAINING:
     needs: [pre-flight, cicd-test-container-build]
     uses: ./.github/workflows/_test_template.yml
