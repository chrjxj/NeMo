--- conflicted
+++ resolved
@@ -1984,8 +1984,6 @@
       RUNNER: self-hosted-azure
       SCRIPT: L2_NeMo_2_Conversion_Test_BERT
 
-<<<<<<< HEAD
-
   L2_NeMo_2_Flux_Training_Test:
     needs: [ pre-flight, cicd-test-container-build ]
     uses: ./.github/workflows/_test_template.yml
@@ -2026,7 +2024,7 @@
 
       AFTER_SCRIPT: |
         rm -rf /tmp/
-=======
+
   L2_NeMo_2_Conversion_Test_T5:
     needs: [pre-flight, cicd-test-container-build]
     uses: ./.github/workflows/_test_template.yml
@@ -2034,7 +2032,6 @@
     with:
       RUNNER: self-hosted-azure
       SCRIPT: L2_NeMo_2_Conversion_Test_T5
->>>>>>> ae419c8b
 
   L2_NeMo_2_Export_HF_TRT_LLM:
     needs: [pre-flight, cicd-test-container-build]
