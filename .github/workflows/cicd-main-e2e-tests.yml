--- conflicted
+++ resolved
@@ -644,38 +644,31 @@
   L2_NeMo_2_Hyena_DDP_Pretraining_Test:
     uses: ./.github/workflows/_test_template.yml
     with:
-      RUNNER: self-hosted-azure # Assume runner has 2 GPUs
+      RUNNER: self-hosted-azure
       SCRIPT: L2_NeMo_2_Hyena_DDP_Pretraining_Test
-
-  L2_NeMo_2_Hyena_CP_Pretraining_Test:
-    uses: ./.github/workflows/_test_template.yml
-<<<<<<< HEAD
-    if: contains(fromJSON(inputs.test_to_run), 'L2_NeMo_2_Hyena_CP_Pretraining_Test')
-=======
->>>>>>> cd55157c
-    with:
-      RUNNER: self-hosted-azure # Assume runner has 2 GPUs
-      SCRIPT: L2_NeMo_2_Hyena_CP_Pretraining_Test
   
+  L2_NeMo_2_Hyena_PP_Pretraining_Test:
+    uses: ./.github/workflows/_test_template.yml
+    with:
+      RUNNER: self-hosted-azure
+      SCRIPT: L2_NeMo_2_Hyena_PP_Pretraining_Test
+
   L2_NeMo_2_Hyena_TP_Pretraining_Test:
     uses: ./.github/workflows/_test_template.yml
-    if: contains(fromJSON(inputs.test_to_run), 'L2_NeMo_2_Hyena_TP_Pretraining_Test')
-    with:
-      RUNNER: self-hosted-azure # Assume runner has 2 GPUs
+    with:
+      RUNNER: self-hosted-azure
       SCRIPT: L2_NeMo_2_Hyena_TP_Pretraining_Test
   
-  L2_NeMo_2_Hyena_PP_Pretraining_Test:
-    uses: ./.github/workflows/_test_template.yml
-    if: contains(fromJSON(inputs.test_to_run), 'L2_NeMo_2_Hyena_PP_Pretraining_Test')
-    with:
-      RUNNER: self-hosted-azure # Assume runner has 2 GPUs
-      SCRIPT: L2_NeMo_2_Hyena_PP_Pretraining_Test
+  L2_NeMo_2_Hyena_CP_Pretraining_Test:
+    uses: ./.github/workflows/_test_template.yml
+    with:
+      RUNNER: self-hosted-azure
+      SCRIPT: L2_NeMo_2_Hyena_CP_Pretraining_Test
 
   L2_NeMo_2_SSM_Pretraining:
     uses: ./.github/workflows/_test_template.yml
-    if: contains(fromJSON(inputs.test_to_run), 'L2_NeMo_2_SSM_Pretraining')
-    with:
-      RUNNER: self-hosted-azure # Assume runner has 2 GPUs
+    with:
+      RUNNER: self-hosted-azure
       SCRIPT: L2_NeMo_2_SSM_Pretraining
 
   Optional_L2_NeMo_2_SSM_Finetuning:
